--- conflicted
+++ resolved
@@ -90,13 +90,12 @@
 spectool -g -R polymc.spec
 # now build!
 rpmbuild -bb polymc.spec
-<<<<<<< HEAD
-=======
 ```
 
 The path to the rpm packages will be printed when the build is complete.
 
 ### Building from command line
+
 You need a source folder, a build folder and an install folder.
 
 ```
@@ -110,7 +109,6 @@
 cd build
 cmake -DCMAKE_INSTALL_PREFIX=../install ../src
 make -j$(nproc) install
->>>>>>> 79314ee6
 ```
 
 The path to the rpm packages will be printed when the build is complete.
