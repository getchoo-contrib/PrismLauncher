cmake_minimum_required(VERSION 2.8.9)

string(COMPARE EQUAL "${CMAKE_SOURCE_DIR}" "${CMAKE_BUILD_DIR}" IS_IN_SOURCE_BUILD)
if(IS_IN_SOURCE_BUILD)
<<<<<<< HEAD
	message(AUTHOR_WARNING "You are building MultiMC in-source. This is NOT recommended!")
endif()

if(WIN32)
	# In Qt 5.1+ we have our own main() function, don't autolink to qtmain on Windows
	cmake_policy(SET CMP0020 OLD)
endif()
=======
    message(AUTHOR_WARNING "You are building MultiMC in-source. This is NOT recommended!")
endif()

IF(WIN32)
      # In Qt 5.1+ we have our own main() function, don't autolink to qtmain on Windows
      cmake_policy(SET CMP0020 OLD)
ENDIF()
>>>>>>> 17d4947b

project(MultiMC)
enable_testing()

######## Set CMake options ########
set(CMAKE_AUTOMOC ON)
set(CMAKE_INCLUDE_CURRENT_DIR ON)
set(FILES_TO_TRANSLATE )

######## Set module path ########
set(CMAKE_MODULE_PATH "${PROJECT_SOURCE_DIR}/cmake/")
set(MMC_SRC "${PROJECT_SOURCE_DIR}")
set(MMC_BIN "${PROJECT_BINARY_DIR}")

# Output all executables and shared libs in the main build folder, not in subfolders.
set(CMAKE_RUNTIME_OUTPUT_DIRECTORY ${PROJECT_BINARY_DIR})

if(UNIX)
	set(CMAKE_LIBRARY_OUTPUT_DIRECTORY ${PROJECT_BINARY_DIR})
endif()

set(CMAKE_JAVA_TARGET_OUTPUT_DIR ${PROJECT_BINARY_DIR}/jars)

######## Set compiler flags ########
include(UseCXX11)
set(CMAKE_CXX_FLAGS "${CMAKE_CXX_FLAGS} -Wall")
set(CMAKE_CXX_FLAGS_DEBUG "${CMAKE_CXX_FLAGS_DEBUG} -Werror=return-type")

################################ 3rd Party Libs ################################

# Find the required Qt parts
find_package(Qt5Core REQUIRED)
find_package(Qt5Widgets REQUIRED)
find_package(Qt5Network REQUIRED)
find_package(Qt5Test REQUIRED)
find_package(Qt5Concurrent REQUIRED)
find_package(Qt5LinguistTools REQUIRED)

include_directories(
 ${Qt5Core_INCLUDE_DIRS}
 ${Qt5Widgets_INCLUDE_DIRS}
 ${Qt5Concurrent_INCLUDE_DIRS}
 ${Qt5Network_INCLUDE_DIRS}
 ${Qt5Test_INCLUDE_DIRS}
)

# The Qt5 cmake files don't provide its install paths, so ask qmake.
include(QMakeQuery)
query_qmake(QT_INSTALL_PLUGINS QT_PLUGINS_DIR)
query_qmake(QT_INSTALL_IMPORTS QT_IMPORTS_DIR)
query_qmake(QT_INSTALL_LIBS QT_LIBS_DIR)
query_qmake(QT_HOST_DATA QT_DATA_DIR)
set(QT_MKSPECS_DIR ${QT_DATA_DIR}/mkspecs)


################################ SET UP BUILD OPTIONS ################################

######## Check endianness ########
include(TestBigEndian)
test_big_endian(BIGENDIAN)
if(${BIGENDIAN})
	add_definitions(-DMULTIMC_BIG_ENDIAN)
endif(${BIGENDIAN})


######## Set URLs ########

set(MultiMC_NEWS_RSS_URL "http://multimc.org/rss.xml" CACHE STRING "URL to fetch MultiMC's news RSS feed from.")


######## Set version numbers ########
set(MultiMC_VERSION_MAJOR	 0)
set(MultiMC_VERSION_MINOR	 3)
set(MultiMC_VERSION_HOTFIX   2)

# Build number
set(MultiMC_VERSION_BUILD -1 CACHE STRING "Build number. -1 for no build number.")

# Version type
set(MultiMC_VERSION_TYPE "Custom" CACHE STRING "MultiMC's version type. This should be one of 'Custom', 'Release', 'ReleaseCandidate', or 'Development', depending on what type of version this is.")

# Build platform.
set(MultiMC_BUILD_PLATFORM "" CACHE STRING "A short string identifying the platform that this build was built for. Only used by the notification system and to display in the about dialog.")

# Version channel
set(MultiMC_VERSION_CHANNEL "" CACHE STRING "The current build's channel. Included in the version string.")

# Channel list URL
set(MultiMC_CHANLIST_URL "" CACHE STRING "URL for the channel list.")

# Updater enabled?
set(MultiMC_UPDATER false CACHE BOOL "Whether or not the update system is enabled. If this is enabled, you must also set MultiMC_CHANLIST_URL and MultiMC_VERSION_CHANNEL in order for it to work properly.")

# Notification URL
set(MultiMC_NOTIFICATION_URL "" CACHE STRING "URL for checking for notifications.")

set(MultiMC_RELEASE_VERSION_NAME "${MultiMC_VERSION_MAJOR}.${MultiMC_VERSION_MINOR}")
if(MultiMC_VERSION_HOTFIX GREATER 0)
	set(MultiMC_RELEASE_VERSION_NAME "${MultiMC_RELEASE_VERSION_NAME}.${MultiMC_VERSION_HOTFIX}")
endif()

# Build a version string to display in the configure logs.
if(MultiMC_VERSION_TYPE STREQUAL "Custom")
	message(STATUS "Version Type: Custom")
	set(MultiMC_VERSION_STRING "${MultiMC_RELEASE_VERSION_NAME}")
elseif(MultiMC_VERSION_TYPE STREQUAL "Release")
	message(STATUS "Version Type: Stable Release")
	set(MultiMC_VERSION_STRING "${MultiMC_RELEASE_VERSION_NAME}")
elseif(MultiMC_VERSION_TYPE STREQUAL "ReleaseCandidate")
	message(STATUS "Version Type: Release Candidate")
	set(MultiMC_VERSION_STRING "${MultiMC_RELEASE_VERSION_NAME}-rc${MultiMC_VERSION_BUILD}")
elseif(MultiMC_VERSION_TYPE STREQUAL "Development")
	message(STATUS "Version Type: Development")
	set(MultiMC_VERSION_STRING "${MultiMC_RELEASE_VERSION_NAME}-dev${MultiMC_VERSION_BUILD}")
else()
	message(ERROR "Invalid build type.")
endif()

message(STATUS "MultiMC 5 Version: ${MultiMC_VERSION_STRING}")

# If the update system is enabled, make sure MultiMC_CHANLIST_URL and MultiMC_VERSION_CHANNEL are set.
if(MultiMC_UPDATER)
	if(MultiMC_VERSION_CHANNEL STREQUAL "")
		message(FATAL_ERROR "Update system is enabled, but MultiMC_VERSION_CHANNEL is not set.\n"
				"Please ensure the CMake variables MultiMC_VERSION_CHANNEL, MultiMC_CHANLIST_URL, and MultiMC_VERSION_BUILD are set.")
	endif()
	if(MultiMC_CHANLIST_URL STREQUAL "")
	message(FATAL_ERROR "Update system is enabled, but MultiMC_CHANLIST_URL is not set.\n"
				"Please ensure the CMake variables MultiMC_VERSION_CHANNEL, MultiMC_CHANLIST_URL, and MultiMC_VERSION_BUILD are set.")
	endif()
	if(MultiMC_VERSION_BUILD LESS 0)
	message(FATAL_ERROR "Update system is enabled, but MultiMC_VERSION_BUILD is not set.\n"
				"Please ensure the CMake variables MultiMC_VERSION_CHANNEL, MultiMC_CHANLIST_URL, and MultiMC_VERSION_BUILD are set.")
	endif()
	message(STATUS "Updater is enabled. Channel list URL: ${MultiMC_CHANLIST_URL}")
endif()

#### Updater-related build config options ####
option(MultiMC_UPDATER_DRY_RUN "Enable updater dry-run mode -- for updater development." OFF)
option(MultiMC_UPDATER_FORCE_LOCAL "Do not download updated updater -- for updater development." OFF)

if(MultiMC_UPDATER_DRY_RUN)
	set(MultiMC_UPDATER_DRY_RUN_value "true")
else()
	set(MultiMC_UPDATER_DRY_RUN_value "false")
endif()

if(MultiMC_UPDATER_FORCE_LOCAL)
	set(MultiMC_UPDATER_FORCE_LOCAL_value "true")
else()
	set(MultiMC_UPDATER_FORCE_LOCAL_value "false")
endif()

#### Custom target to just print the version.
add_custom_target(version echo "Version: ${MultiMC_VERSION_STRING}")

#### Check the current Git commit
<<<<<<< HEAD
execute_process(COMMAND git rev-parse HEAD
	  WORKING_DIRECTORY ${CMAKE_SOURCE_DIR}
	  RESULT_VARIABLE GIT_COMMIT_CHECK_RESULTVAR
	  OUTPUT_VARIABLE GIT_COMMIT_CHECK_OUTVAR
	  OUTPUT_STRIP_TRAILING_WHITESPACE
)

IF(GIT_COMMIT_CHECK_RESULTVAR EQUAL 0)
	  SET(MultiMC_GIT_COMMIT "${GIT_COMMIT_CHECK_OUTVAR}")
	  MESSAGE(STATUS "Git commit: ${MultiMC_GIT_COMMIT}")
ELSE()
	  SET(MultiMC_GIT_COMMIT "Unknown")
	  MESSAGE(STATUS "Failed to check Git commit. ${GIT_COMMIT_CHECK_RESULTVAR}")
ENDIF()
=======
include(GitFunctions)
git_run(COMMAND rev-parse HEAD DEFAULT "Unknown" OUTPUT_VAR MultiMC_GIT_COMMIT)
message(STATUS "Git commit: ${MultiMC_GIT_COMMIT}")
>>>>>>> 17d4947b

OPTION(MultiMC_CODE_COVERAGE "Compiles for code coverage" OFF)
IF(MultiMC_CODE_COVERAGE)
	  SET(CMAKE_C_FLAGS "${CMAKE_C_FLAGS} -g -O0 --coverage")
	  SET(CMAKE_CXX_FLAGS "${CMAKE_CXX_FLAGS} -g -O0 --coverage")
	  SET(CMAKE_CXX_FLAGS_DEBUG "${CMAKE_CXX_FLAGS_DEBUG} -g -O0 --coverage")
	  SET(CMAKE_CXX_FLAGS_RELEASE "${CMAKE_CXX_FLAGS_RELEASE} -g -O0 --coverage")
	  SET(CMAKE_EXE_LINKER_FLAGS "${CMAKE_EXE_LINKER_FLAGS} -O0 --coverage")
ENDIF(MultiMC_CODE_COVERAGE)

######## Configure header ########
configure_file("${PROJECT_SOURCE_DIR}/BuildConfig.cpp.in" "${PROJECT_BINARY_DIR}/BuildConfig.cpp")

######## Packaging/install paths setup ########

if(UNIX AND APPLE)
	set(BINARY_DEST_DIR MultiMC.app/Contents/MacOS)
	set(PLUGIN_DEST_DIR MultiMC.app/Contents/MacOS)
	set(QTCONF_DEST_DIR MultiMC.app/Contents/Resources)
	set(APPS "\${CMAKE_INSTALL_PREFIX}/MultiMC.app")

	set(MACOSX_BUNDLE_BUNDLE_NAME "MultiMC")
	set(MACOSX_BUNDLE_INFO_STRING "MultiMC Minecraft launcher and management utility.")
	set(MACOSX_BUNDLE_GUI_IDENTIFIER "org.multimc.MultiMC5")
	set(MACOSX_BUNDLE_BUNDLE_VERSION "${MultiMC_VERSION_MAJOR}.${MultiMC_VERSION_MINOR}.${MultiMC_VERSION_REV}.${MultiMC_VERSION_BUILD}")
	set(MACOSX_BUNDLE_SHORT_VERSION_STRING "${MultiMC_VERSION_MAJOR}.${MultiMC_VERSION_MINOR}.${MultiMC_VERSION_REV}.${MultiMC_VERSION_BUILD}")
	set(MACOSX_BUNDLE_LONG_VERSION_STRING "${MultiMC_VERSION_MAJOR}.${MultiMC_VERSION_MINOR}.${MultiMC_VERSION_REV}.${MultiMC_VERSION_BUILD}")
	set(MACOSX_BUNDLE_ICON_FILE MultiMC.icns)
	set(MACOSX_BUNDLE_COPYRIGHT "Copyright 2013 MultiMC Contributors")
elseif(UNIX)
	set(BINARY_DEST_DIR bin)
	set(PLUGIN_DEST_DIR plugins)
	set(QTCONF_DEST_DIR .)
	set(APPS "\${CMAKE_INSTALL_PREFIX}/bin/MultiMC")
elseif(WIN32)
	set(BINARY_DEST_DIR .)
	set(PLUGIN_DEST_DIR .)
	set(QTCONF_DEST_DIR .)
	set(APPS "\${CMAKE_INSTALL_PREFIX}/MultiMC.exe")
endif()

# directories to look for dependencies
set(DIRS "${QT_LIBS_DIR}")

################################ Included Libs ################################

# Add quazip
add_definitions(-DQUAZIP_STATIC)
add_subdirectory(depends/quazip)
include_directories(depends/quazip)

# Add the java launcher and checker
add_subdirectory(depends/launcher)
add_subdirectory(depends/javacheck)

# Add xz decompression
add_subdirectory(depends/xz-embedded)
include_directories(${XZ_INCLUDE_DIR})

# Add pack200 decompression
add_subdirectory(depends/pack200)
include_directories(${PACK200_INCLUDE_DIR})

######## MultiMC Libs ########

# Add the util library.
add_definitions(-DLIBUTIL_STATIC)
add_subdirectory(depends/util)
include_directories(${LIBUTIL_INCLUDE_DIR})

# Add the settings library.
add_definitions(-DLIBSETTINGS_STATIC)
add_subdirectory(depends/settings)
include_directories(${LIBSETTINGS_INCLUDE_DIR})

# Add the updater
add_subdirectory(mmc_updater)

################################ FILES ################################

######## Sources and headers ########
set(MULTIMC_SOURCES
 # Application base
 MultiMC.h
 MultiMC.cpp
 MMCError.h
 BuildConfig.h
 ${PROJECT_BINARY_DIR}/BuildConfig.cpp

 # Logging
 logger/QsDebugOutput.cpp
 logger/QsDebugOutput.h
 logger/QsLog.cpp
 logger/QsLog.h
 logger/QsLogDest.cpp
 logger/QsLogDest.h

 # GUI - windows
 gui/MainWindow.h
 gui/MainWindow.cpp
 gui/ConsoleWindow.h
 gui/ConsoleWindow.cpp

 # GUI - dialogs
 gui/dialogs/SettingsDialog.h
 gui/dialogs/SettingsDialog.cpp
 gui/dialogs/CopyInstanceDialog.h
 gui/dialogs/CopyInstanceDialog.cpp
 gui/dialogs/NewInstanceDialog.cpp
 gui/dialogs/ProgressDialog.h
 gui/dialogs/ProgressDialog.cpp
 gui/dialogs/AboutDialog.h
 gui/dialogs/AboutDialog.cpp
 gui/dialogs/VersionSelectDialog.h
 gui/dialogs/VersionSelectDialog.cpp
 gui/dialogs/LwjglSelectDialog.h
 gui/dialogs/LwjglSelectDialog.cpp
 gui/dialogs/InstanceSettings.h
 gui/dialogs/InstanceSettings.cpp
 gui/dialogs/IconPickerDialog.h
 gui/dialogs/IconPickerDialog.cpp
 gui/dialogs/LegacyModEditDialog.h
 gui/dialogs/LegacyModEditDialog.cpp
 gui/dialogs/OneSixModEditDialog.h
 gui/dialogs/OneSixModEditDialog.cpp
 gui/dialogs/ModEditDialogCommon.h
 gui/dialogs/ModEditDialogCommon.cpp
 gui/dialogs/EditNotesDialog.h
 gui/dialogs/EditNotesDialog.cpp
 gui/dialogs/CustomMessageBox.h
 gui/dialogs/CustomMessageBox.cpp
 gui/dialogs/EditAccountDialog.h
 gui/dialogs/EditAccountDialog.cpp
 gui/dialogs/AccountListDialog.h
 gui/dialogs/AccountListDialog.cpp
 gui/dialogs/AccountSelectDialog.h
 gui/dialogs/AccountSelectDialog.cpp
 gui/dialogs/UpdateDialog.h
 gui/dialogs/UpdateDialog.cpp
 gui/dialogs/ScreenshotDialog.h
 gui/dialogs/ScreenshotDialog.cpp
 gui/dialogs/NotificationDialog.h
 gui/dialogs/NotificationDialog.cpp

 # GUI - widgets
 gui/widgets/Common.h
 gui/widgets/Common.cpp
 gui/widgets/ModListView.h
 gui/widgets/ModListView.cpp
 gui/widgets/VersionListView.h
 gui/widgets/VersionListView.cpp
 gui/widgets/LabeledToolButton.h
 gui/widgets/LabeledToolButton.cpp
 gui/widgets/MCModInfoFrame.h
 gui/widgets/MCModInfoFrame.cpp

 # GUI - instance group view
 gui/groupview/Group.cpp
 gui/groupview/Group.h
 gui/groupview/GroupedProxyModel.cpp
 gui/groupview/GroupedProxyModel.h
 gui/groupview/GroupView.cpp
 gui/groupview/GroupView.h
 gui/groupview/InstanceDelegate.cpp
 gui/groupview/InstanceDelegate.h

 # Base classes and infrastructure
 logic/BaseVersion.h
 logic/MinecraftVersion.h
 logic/InstanceFactory.h
 logic/InstanceFactory.cpp
 logic/BaseInstance.h
 logic/BaseInstance.cpp
 logic/BaseInstance_p.h

 logic/MinecraftProcess.h
 logic/MinecraftProcess.cpp
 logic/Mod.h
 logic/Mod.cpp
 logic/ModList.h
 logic/ModList.cpp

 # Basic instance launcher for starting from terminal
 logic/InstanceLauncher.h
 logic/InstanceLauncher.cpp

 # JSON parsing helpers
 logic/MMCJson.h
 logic/MMCJson.cpp

 # network stuffs
 logic/net/NetAction.h
 logic/net/MD5EtagDownload.h
 logic/net/MD5EtagDownload.cpp
 logic/net/ByteArrayDownload.h
 logic/net/ByteArrayDownload.cpp
 logic/net/CacheDownload.h
 logic/net/CacheDownload.cpp
 logic/net/ForgeMirrors.h
 logic/net/ForgeMirrors.cpp
 logic/net/ForgeXzDownload.h
 logic/net/ForgeXzDownload.cpp
 logic/net/NetJob.h
 logic/net/NetJob.cpp
 logic/net/HttpMetaCache.h
 logic/net/HttpMetaCache.cpp
 logic/net/PasteUpload.h
 logic/net/PasteUpload.cpp
 logic/net/URLConstants.h
 logic/net/URLConstants.cpp

 # Yggdrasil login stuff
 logic/auth/AuthSession.h
 logic/auth/AuthSession.cpp
 logic/auth/MojangAccountList.h
 logic/auth/MojangAccountList.cpp
 logic/auth/MojangAccount.h
 logic/auth/MojangAccount.cpp
 logic/auth/YggdrasilTask.h
 logic/auth/YggdrasilTask.cpp
 logic/auth/flows/AuthenticateTask.h
 logic/auth/flows/AuthenticateTask.cpp
 logic/auth/flows/RefreshTask.cpp
 logic/auth/flows/RefreshTask.cpp
 logic/auth/flows/ValidateTask.h
 logic/auth/flows/ValidateTask.cpp

 # Update system
 logic/updater/UpdateChecker.h
 logic/updater/UpdateChecker.cpp
 logic/updater/DownloadUpdateTask.h
 logic/updater/DownloadUpdateTask.cpp
 logic/updater/NotificationChecker.h
 logic/updater/NotificationChecker.cpp

 # News System
 logic/news/NewsChecker.h
 logic/news/NewsChecker.cpp
 logic/news/NewsEntry.h
 logic/news/NewsEntry.cpp

 # Status system
 logic/status/StatusChecker.h
 logic/status/StatusChecker.cpp

 # legacy instances
 logic/LegacyInstance.h
 logic/LegacyInstance.cpp
 logic/LegacyInstance_p.h
 logic/LegacyUpdate.h
 logic/LegacyUpdate.cpp

 logic/LegacyForge.h
 logic/LegacyForge.cpp

 # OneSix instances
 logic/OneSixUpdate.h
 logic/OneSixUpdate.cpp
 logic/OneSixInstance.h
 logic/OneSixInstance.cpp
 logic/OneSixInstance_p.h

 # OneSix version json infrastructure
 logic/OneSixVersionBuilder.h
 logic/OneSixVersionBuilder.cpp
 logic/VersionFile.h
 logic/VersionFile.cpp
 logic/VersionFinal.h
 logic/VersionFinal.cpp
 logic/OneSixLibrary.h
 logic/OneSixLibrary.cpp
 logic/OneSixRule.h
 logic/OneSixRule.cpp
 logic/OpSys.h
 logic/OpSys.cpp

 # Mod installers
 logic/BaseInstaller.h
 logic/BaseInstaller.cpp
 logic/ForgeInstaller.h
 logic/ForgeInstaller.cpp
 logic/LiteLoaderInstaller.h
 logic/LiteLoaderInstaller.cpp

 # Nostalgia
 logic/NostalgiaInstance.h
 logic/NostalgiaInstance.cpp

 # FTB
 logic/OneSixFTBInstance.h
 logic/OneSixFTBInstance.cpp
 logic/LegacyFTBInstance.h
 logic/LegacyFTBInstance.cpp

 # Lists
 logic/lists/InstanceList.h
 logic/lists/InstanceList.cpp
 logic/lists/BaseVersionList.h
 logic/lists/BaseVersionList.cpp
 logic/lists/MinecraftVersionList.h
 logic/lists/MinecraftVersionList.cpp
 logic/lists/LwjglVersionList.h
 logic/lists/LwjglVersionList.cpp
 logic/lists/ForgeVersionList.h
 logic/lists/ForgeVersionList.cpp
 logic/lists/JavaVersionList.h
 logic/lists/JavaVersionList.cpp
 logic/lists/LiteLoaderVersionList.h
 logic/lists/LiteLoaderVersionList.cpp

 # the screenshots feature
 logic/screenshots/Screenshot.h
 logic/screenshots/Screenshot.cpp
 logic/screenshots/ScreenshotList.h
 logic/screenshots/ScreenshotList.cpp
 logic/screenshots/ImgurUpload.h
 logic/screenshots/ImgurUpload.cpp
 logic/screenshots/ImgurAlbumCreation.h
 logic/screenshots/ImgurAlbumCreation.cpp

 # Icons
 logic/icons/MMCIcon.h
 logic/icons/MMCIcon.cpp
 logic/icons/IconList.h
 logic/icons/IconList.cpp

 # misc model/view
 logic/EnabledItemFilter.h
 logic/EnabledItemFilter.cpp

 # Tasks
 logic/tasks/ProgressProvider.h
 logic/tasks/Task.h
 logic/tasks/Task.cpp
 logic/tasks/ThreadTask.h
 logic/tasks/ThreadTask.cpp
 logic/tasks/SequentialTask.h
 logic/tasks/SequentialTask.cpp

 # Utilities
 logic/JavaChecker.h
 logic/JavaChecker.cpp
 logic/JavaUtils.h
 logic/JavaUtils.cpp
 logic/NagUtils.h
 logic/NagUtils.cpp
 logic/SkinUtils.h
 logic/SkinUtils.cpp
 logic/JavaCheckerJob.h
 logic/JavaCheckerJob.cpp

 # Assets
 logic/assets/AssetsMigrateTask.h
 logic/assets/AssetsMigrateTask.cpp
 logic/assets/AssetsUtils.h
 logic/assets/AssetsUtils.cpp

 # Tools
 logic/tools/BaseExternalTool.h
 logic/tools/BaseExternalTool.cpp
 logic/tools/MCEditTool.h
 logic/tools/MCEditTool.cpp
 logic/tools/BaseProfiler.h
 logic/tools/BaseProfiler.cpp
 logic/tools/JProfiler.h
 logic/tools/JProfiler.cpp
 logic/tools/JVisualVM.h
 logic/tools/JVisualVM.cpp
)


######## UIs ########
set(MULTIMC_UIS
 # Windows
 gui/MainWindow.ui
 gui/ConsoleWindow.ui

 # Dialogs
 gui/dialogs/SettingsDialog.ui
 gui/dialogs/CopyInstanceDialog.ui
 gui/dialogs/NewInstanceDialog.ui
 gui/dialogs/AboutDialog.ui
 gui/dialogs/VersionSelectDialog.ui
 gui/dialogs/LwjglSelectDialog.ui
 gui/dialogs/InstanceSettings.ui
 gui/dialogs/ProgressDialog.ui
 gui/dialogs/IconPickerDialog.ui
 gui/dialogs/LegacyModEditDialog.ui
 gui/dialogs/OneSixModEditDialog.ui
 gui/dialogs/EditNotesDialog.ui
 gui/dialogs/AccountListDialog.ui
 gui/dialogs/AccountSelectDialog.ui
 gui/dialogs/EditAccountDialog.ui
 gui/dialogs/UpdateDialog.ui
 gui/dialogs/ScreenshotDialog.ui
 gui/dialogs/NotificationDialog.ui

 # Widgets/other
 gui/widgets/MCModInfoFrame.ui
)

set(FILES_TO_TRANSLATE)
foreach(file ${MULTIMC_SOURCES})
	get_filename_component(absfile "${file}" ABSOLUTE)
	list(APPEND FILES_TO_TRANSLATE "${absfile}")
endforeach()

foreach(file ${MULTIMC_UIS})
	get_filename_component(absfile "${file}" ABSOLUTE)
	list(APPEND FILES_TO_TRANSLATE "${absfile}")
endforeach()

set(MULTIMC_QRCS
 resources/backgrounds/backgrounds.qrc
 resources/multimc/multimc.qrc
 resources/instances/instances.qrc
)


######## Windows resource files ########
if(WIN32)
	set(MULTIMC_RCS resources/multimc.rc)
endif()

####### X11 Stuff #######
if(UNIX AND NOT APPLE)
	set(MultiMC_QT_ADDITIONAL_MODULES ${MultiMC_QT_ADDITIONAL_MODULES} X11Extras)
	set(MultiMC_LINK_ADDITIONAL_LIBS ${MultiMC_LINK_ADDITIONAL_LIBS} xcb)
	list(APPEND MULTIMC_SOURCES gui/Platform_X11.cpp)
else()
	list(APPEND MULTIMC_SOURCES gui/Platform_Other.cpp)
endif()


################################ COMPILE ################################

# Link additional libraries
if(WIN32)
	set(MultiMC_LINK_ADDITIONAL_LIBS ${MultiMC_LINK_ADDITIONAL_LIBS} Qt5::WinMain)
endif(WIN32)

# Tell CMake that MultiMCLauncher.jar is generated.
#SET_SOURCE_FILES_PROPERTIES(${PROJECT_BINARY_DIR}/depends/launcher/MultiMCLauncher.jar GENERATED)
#SET_SOURCE_FILES_PROPERTIES(${PROJECT_BINARY_DIR}/depends/javacheck/JavaCheck.jar GENERATED)

# Qt 5 stuff
qt5_wrap_ui(MULTIMC_UI ${MULTIMC_UIS})
qt5_add_resources(MULTIMC_RESOURCES ${MULTIMC_QRCS})

# Add common library
add_library(MultiMC_common STATIC ${MULTIMC_SOURCES} ${MULTIMC_UI} ${MULTIMC_RESOURCES})

# Add executable
add_executable(MultiMC MACOSX_BUNDLE WIN32 main.cpp ${MULTIMC_RCS})

# Link
target_link_libraries(MultiMC MultiMC_common)
target_link_libraries(MultiMC_common xz-embedded unpack200 quazip libUtil libSettings ${MultiMC_LINK_ADDITIONAL_LIBS})
qt5_use_modules(MultiMC Core Widgets Network Xml Concurrent ${MultiMC_QT_ADDITIONAL_MODULES})
qt5_use_modules(MultiMC_common Core Widgets Network Xml Concurrent ${MultiMC_QT_ADDITIONAL_MODULES})

################################ INSTALLATION AND PACKAGING ################################

######## Install ########

#### Executable ####
if(APPLE AND UNIX) ## OSX
	install(TARGETS MultiMC
	 BUNDLE DESTINATION . COMPONENT Runtime
	 RUNTIME DESTINATION MultiMC.app/Contents/MacOS COMPONENT Runtime
	)

elseif(UNIX) ## LINUX and similar
	install(TARGETS MultiMC
	 BUNDLE DESTINATION . COMPONENT Runtime
	 RUNTIME DESTINATION bin COMPONENT Runtime
	)
	install(PROGRAMS package/linux/MultiMC DESTINATION .)

elseif(WIN32) ## WINDOWS
	install(TARGETS MultiMC
	 BUNDLE DESTINATION . COMPONENT Runtime
	 LIBRARY DESTINATION . COMPONENT Runtime
	 RUNTIME DESTINATION . COMPONENT Runtime
	)
endif()

#### Dist package logic ####

if(CMAKE_BUILD_TYPE STREQUAL "Debug" OR CMAKE_BUILD_TYPE STREQUAL "RelWithDebInfo")
	# Image formats
	install(
	 DIRECTORY "${QT_PLUGINS_DIR}/imageformats"
	 DESTINATION ${PLUGIN_DEST_DIR}
	 COMPONENT Runtime
	 REGEX "tga|svg|tiff|mng" EXCLUDE
	)

	# Platform plugins
	install(
	 DIRECTORY "${QT_PLUGINS_DIR}/platforms"
	 DESTINATION ${PLUGIN_DEST_DIR}
	 COMPONENT Runtime
	 REGEX "minimal|linuxfb|offscreen" EXCLUDE
	)
else()
	# Image formats
	install(
	 DIRECTORY "${QT_PLUGINS_DIR}/imageformats"
	 DESTINATION ${PLUGIN_DEST_DIR}
	 COMPONENT Runtime
	 REGEX "tga|svg|tiff|mng" EXCLUDE
	 REGEX "d\\." EXCLUDE
	 REGEX "_debug\\." EXCLUDE
	)

	# Platform plugins
	install(
	 DIRECTORY "${QT_PLUGINS_DIR}/platforms"
	 DESTINATION ${PLUGIN_DEST_DIR}
	 COMPONENT Runtime
	 REGEX "minimal|linuxfb|offscreen" EXCLUDE
	 REGEX "d\\." EXCLUDE
	 REGEX "_debug\\." EXCLUDE
	)
	if(APPLE)
	# Accessible plugin to make buttons look decent on osx
	install(
	 DIRECTORY "${QT_PLUGINS_DIR}/accessible"
	 DESTINATION ${PLUGIN_DEST_DIR}
	 COMPONENT Runtime
	 REGEX "quick" EXCLUDE
	 REGEX "d\\." EXCLUDE
	 REGEX "_debug\\." EXCLUDE
	)
	endif()
endif()

# qtconf
install(
	CODE "
file(WRITE \"\${CMAKE_INSTALL_PREFIX}/${QTCONF_DEST_DIR}/qt.conf\" \"\")
"
	COMPONENT Runtime
)

# ICNS file for OS X
if(APPLE)
	install(FILES resources/MultiMC.icns DESTINATION MultiMC.app/Contents/Resources)
endif()

configure_file(
	"${CMAKE_CURRENT_SOURCE_DIR}/install_prereqs.cmake.in"
	"${CMAKE_CURRENT_BINARY_DIR}/install_prereqs.cmake"
	@ONLY)
install(SCRIPT "${CMAKE_CURRENT_BINARY_DIR}/install_prereqs.cmake" COMPONENT Runtime)



######## Package ########

# Package with CPack
if(UNIX)
	if(APPLE)
	set(CPACK_GENERATOR "ZIP")
	else()
	set(CPACK_GENERATOR "TGZ")
	endif()
elseif(WIN32)
	set(CPACK_GENERATOR "ZIP")
endif()
set(CPACK_INCLUDE_TOPLEVEL_DIRECTORY 0)

set(CPACK_PACKAGE_NAME "MultiMC 5")
set(CPACK_PACKAGE_VENDOR "")
set(CPACK_PACKAGE_DESCRIPTION_SUMMARY "MultiMC - Minecraft launcher and management tool.")
set(CPACK_PACKAGE_VERSION "${MultiMC_VERSION_MAJOR}.${MultiMC_VERSION_MINOR}.${MultiMC_VERSION_REV}.${MultiMC_VERSION_BUILD}")
set(CPACK_PACKAGE_VERSION_MAJOR ${MultiMC_VERSION_MAJOR})
set(CPACK_PACKAGE_VERSION_MINOR ${MultiMC_VERSION_MINOR})
set(CPACK_PACKAGE_VERSION_PATCH ${MultiMC_VERSION_REV})

if(CPACK_GENERATOR STREQUAL "NSIS")
	set(CPACK_PACKAGE_FILE_NAME "Setup-MultiMC")
else()
	set(CPACK_PACKAGE_FILE_NAME "MultiMC")
endif()

if(WIN32)
	set(CPACK_PACKAGE_INSTALL_DIRECTORY "MultiMC 5")
endif()

include(CPack)

include(Coverity)

include_directories(${PROJECT_BINARY_DIR}/include)

# Translations
add_subdirectory(translations)

# Tests
add_subdirectory(tests)<|MERGE_RESOLUTION|>--- conflicted
+++ resolved
@@ -2,7 +2,6 @@
 
 string(COMPARE EQUAL "${CMAKE_SOURCE_DIR}" "${CMAKE_BUILD_DIR}" IS_IN_SOURCE_BUILD)
 if(IS_IN_SOURCE_BUILD)
-<<<<<<< HEAD
 	message(AUTHOR_WARNING "You are building MultiMC in-source. This is NOT recommended!")
 endif()
 
@@ -10,15 +9,6 @@
 	# In Qt 5.1+ we have our own main() function, don't autolink to qtmain on Windows
 	cmake_policy(SET CMP0020 OLD)
 endif()
-=======
-    message(AUTHOR_WARNING "You are building MultiMC in-source. This is NOT recommended!")
-endif()
-
-IF(WIN32)
-      # In Qt 5.1+ we have our own main() function, don't autolink to qtmain on Windows
-      cmake_policy(SET CMP0020 OLD)
-ENDIF()
->>>>>>> 17d4947b
 
 project(MultiMC)
 enable_testing()
@@ -44,6 +34,7 @@
 
 ######## Set compiler flags ########
 include(UseCXX11)
+include(Coverage)
 set(CMAKE_CXX_FLAGS "${CMAKE_CXX_FLAGS} -Wall")
 set(CMAKE_CXX_FLAGS_DEBUG "${CMAKE_CXX_FLAGS_DEBUG} -Werror=return-type")
 
@@ -176,35 +167,9 @@
 add_custom_target(version echo "Version: ${MultiMC_VERSION_STRING}")
 
 #### Check the current Git commit
-<<<<<<< HEAD
-execute_process(COMMAND git rev-parse HEAD
-	  WORKING_DIRECTORY ${CMAKE_SOURCE_DIR}
-	  RESULT_VARIABLE GIT_COMMIT_CHECK_RESULTVAR
-	  OUTPUT_VARIABLE GIT_COMMIT_CHECK_OUTVAR
-	  OUTPUT_STRIP_TRAILING_WHITESPACE
-)
-
-IF(GIT_COMMIT_CHECK_RESULTVAR EQUAL 0)
-	  SET(MultiMC_GIT_COMMIT "${GIT_COMMIT_CHECK_OUTVAR}")
-	  MESSAGE(STATUS "Git commit: ${MultiMC_GIT_COMMIT}")
-ELSE()
-	  SET(MultiMC_GIT_COMMIT "Unknown")
-	  MESSAGE(STATUS "Failed to check Git commit. ${GIT_COMMIT_CHECK_RESULTVAR}")
-ENDIF()
-=======
 include(GitFunctions)
 git_run(COMMAND rev-parse HEAD DEFAULT "Unknown" OUTPUT_VAR MultiMC_GIT_COMMIT)
 message(STATUS "Git commit: ${MultiMC_GIT_COMMIT}")
->>>>>>> 17d4947b
-
-OPTION(MultiMC_CODE_COVERAGE "Compiles for code coverage" OFF)
-IF(MultiMC_CODE_COVERAGE)
-	  SET(CMAKE_C_FLAGS "${CMAKE_C_FLAGS} -g -O0 --coverage")
-	  SET(CMAKE_CXX_FLAGS "${CMAKE_CXX_FLAGS} -g -O0 --coverage")
-	  SET(CMAKE_CXX_FLAGS_DEBUG "${CMAKE_CXX_FLAGS_DEBUG} -g -O0 --coverage")
-	  SET(CMAKE_CXX_FLAGS_RELEASE "${CMAKE_CXX_FLAGS_RELEASE} -g -O0 --coverage")
-	  SET(CMAKE_EXE_LINKER_FLAGS "${CMAKE_EXE_LINKER_FLAGS} -O0 --coverage")
-ENDIF(MultiMC_CODE_COVERAGE)
 
 ######## Configure header ########
 configure_file("${PROJECT_SOURCE_DIR}/BuildConfig.cpp.in" "${PROJECT_BINARY_DIR}/BuildConfig.cpp")
