--- conflicted
+++ resolved
@@ -32,7 +32,7 @@
 #include "modutils.h"
 #include "logger/QsLog.h"
 
-#define CURRENT_MINIMUM_LAUNCHER_VERSION 13
+#define CURRENT_MINIMUM_LAUNCHER_VERSION 14
 
 struct VersionFile
 {
@@ -832,10 +832,27 @@
 	QDir root(m_instance->instanceRoot());
 	QDir patches(root.absoluteFilePath("patches/"));
 
-<<<<<<< HEAD
-	if (external.isEmpty())
-=======
-	if (QFile::exists(root.absoluteFilePath("custom.json")))
+	// if we do external files, do just those.
+	if(!external.isEmpty()) for (auto fileName : external)
+	{
+		QLOG_INFO() << "Reading" << fileName;
+		VersionFile file;
+		ParseFlags flags = fileName.endsWith("pack.json") ? IsFTBPackJson : NoFlags;
+		if (!read(QFileInfo(fileName), false, &file, flags))
+		{
+			return false;
+		}
+		file.name = QFileInfo(fileName).fileName();
+		file.fileId = "org.multimc.external." + file.name;
+		file.version = QString();
+		file.mcVersion = QString();
+		bool isError = false;
+		auto errorcode = file.applyTo(m_version);
+		if(errorcode != VersionFile::NoApplyError)
+			return false;
+	}
+	// else, if there's custom json, we just do that.
+	else if (QFile::exists(root.absoluteFilePath("custom.json")))
 	{
 		QLOG_INFO() << "Reading custom.json";
 		VersionFile file;
@@ -847,242 +864,79 @@
 		file.filename = "custom.json";
 		file.fileId = "org.multimc.custom.json";
 		file.version = QString();
-		VersionFile::ApplyError error = file.applyTo(m_version);
-		if (error == VersionFile::OtherError)
-		{
-			QMessageBox::critical(
-				m_widgetParent, QObject::tr("Error"),
-				QObject::tr(
-					"Error while applying %1. Please check MultiMC-0.log for more info.")
-					.arg(root.absoluteFilePath("custom.json")));
+		auto errorcode = file.applyTo(m_version);
+		if(errorcode != VersionFile::NoApplyError)
 			return false;
-		}
-		else if (error == VersionFile::LauncherVersionError)
+		// QObject::tr("The version descriptors of this instance are not compatible with the current version of MultiMC"));
+		// QObject::tr("Error while applying %1. Please check MultiMC-0.log for more info.")
+	}
+	// version.json -> patches/*.json -> user.json
+	else do
+	{
+		// version.json
+		QLOG_INFO() << "Reading version.json";
+		VersionFile file;
+		if (!read(QFileInfo(root.absoluteFilePath("version.json")), false, &file))
+		{
+			return false;
+		}
+		file.name = "version.json";
+		file.fileId = "org.multimc.version.json";
+		file.version = m_instance->intendedVersionId();
+		file.mcVersion = m_instance->intendedVersionId();
+		auto error = file.applyTo(m_version);
+		if (error != VersionFile::NoApplyError)
 		{
 			QMessageBox::critical(
 						m_widgetParent, QObject::tr("Error"),
-						QObject::tr("The version descriptors of this instance are not compatible with the current version of MultiMC"));
+						QObject::tr(
+							"Error while applying %1. Please check MultiMC-0.log for more info.")
+						.arg(root.absoluteFilePath("version.json")));
 			return false;
 		}
-	}
-	else
->>>>>>> 0b56b5ef
-	{
-		if (QFile::exists(root.absoluteFilePath("custom.json")))
-		{
-			QLOG_INFO() << "Reading custom.json";
+
+		if (onlyVanilla)
+			break;
+
+		// patches/
+		// load all, put into map for ordering, apply in the right order
+		QMap<QString, int> overrideOrder = readOverrideOrders(m_instance);
+
+		QMap<int, QPair<QString, VersionFile>> files;
+		for (auto info : patches.entryInfoList(QStringList() << "*.json", QDir::Files))
+		{
+			QLOG_INFO() << "Reading" << info.fileName();
 			VersionFile file;
-			if (!read(QFileInfo(root.absoluteFilePath("custom.json")), false, &file))
+			if (!read(info, true, &file))
 			{
 				return false;
 			}
-<<<<<<< HEAD
-			file.name = "custom.json";
-			file.filename = "custom.json";
-			file.fileId = "org.multimc.custom.json";
-			file.version = QString();
-			bool isError = false;
-			file.applyTo(m_version, isError);
-			if (isError)
-=======
-			file.name = "version.json";
-			file.fileId = "org.multimc.version.json";
-			file.version = m_instance->intendedVersionId();
-			file.mcVersion = m_instance->intendedVersionId();
-			VersionFile::ApplyError error = file.applyTo(m_version);
-			if (error == VersionFile::OtherError)
->>>>>>> 0b56b5ef
+			if (overrideOrder.contains(file.fileId))
+			{
+				file.order = overrideOrder.value(file.fileId);
+			}
+			if (files.contains(file.order))
+			{
+				QLOG_ERROR() << file.fileId << "has the same order as" << files[file.order].second.fileId;
+				return false;
+			}
+			files.insert(file.order, qMakePair(info.fileName(), file));
+		}
+		for (auto order : files.keys())
+		{
+			QLOG_DEBUG() << "Applying file with order" << order;
+			auto filePair = files[order];
+			auto error = filePair.second.applyTo(m_version);
+			if (error != VersionFile::NoApplyError)
 			{
 				QMessageBox::critical(
-							m_widgetParent, QObject::tr("Error"),
-							QObject::tr(
-								"Error while applying %1. Please check MultiMC-0.log for more info.")
-							.arg(root.absoluteFilePath("custom.json")));
-				return false;
-			}
-			else if (error == VersionFile::LauncherVersionError)
-			{
-				QMessageBox::critical(
-							m_widgetParent, QObject::tr("Error"),
-							QObject::tr("The version descriptors of this instance are not compatible with the current version of MultiMC"));
-				return false;
-			}
-		}
-		else
-		{
-			// version.json -> patches/*.json -> user.json
-
-			// version.json
-			{
-				QLOG_INFO() << "Reading version.json";
-				VersionFile file;
-				if (!read(QFileInfo(root.absoluteFilePath("version.json")), false, &file))
-				{
-<<<<<<< HEAD
-					return false;
-=======
-					QLOG_INFO() << "Reading" << info.fileName();
-					VersionFile file;
-					if (!read(info, true, &file))
-					{
-						return false;
-					}
-					if (overrideOrder.contains(file.fileId))
-					{
-						file.order = overrideOrder.value(file.fileId);
-					}
-					if (files.contains(file.order))
-					{
-						QLOG_ERROR() << file.fileId << "has the same order as"
-									 << files[file.order].second.fileId;
-						return false;
-					}
-					files.insert(file.order, qMakePair(info.fileName(), file));
->>>>>>> 0b56b5ef
-				}
-				file.name = "version.json";
-				file.fileId = "org.multimc.version.json";
-				file.version = m_instance->intendedVersionId();
-				file.mcVersion = m_instance->intendedVersionId();
-				bool isError = false;
-				file.applyTo(m_version, isError);
-				if (isError)
-				{
-<<<<<<< HEAD
-					QMessageBox::critical(
-								m_widgetParent, QObject::tr("Error"),
-								QObject::tr(
-									"Error while applying %1. Please check MultiMC-0.log for more info.")
-								.arg(root.absoluteFilePath("version.json")));
-					return false;
-=======
-					QLOG_DEBUG() << "Applying file with order" << order;
-					auto filePair = files[order];
-					VersionFile::ApplyError error = filePair.second.applyTo(m_version);
-					if (error == VersionFile::OtherError)
-					{
-						QMessageBox::critical(
 							m_widgetParent, QObject::tr("Error"),
 							QObject::tr("Error while applying %1. Please check MultiMC-0.log "
 										"for more info.").arg(filePair.first));
-						return false;
-					}
-					else if (error == VersionFile::LauncherVersionError)
-					{
-						QMessageBox::critical(
-									m_widgetParent, QObject::tr("Error"),
-									QObject::tr("The version descriptors of this instance are not compatible with the current version of MultiMC"));
-						return false;
-					}
->>>>>>> 0b56b5ef
-				}
-			}
-
-			if (!onlyVanilla)
-			{
-
-				// patches/
-				{
-					// load all, put into map for ordering, apply in the right order
-					QMap<QString, int> overrideOrder = readOverrideOrders(m_instance);
-
-					QMap<int, QPair<QString, VersionFile>> files;
-					for (auto info : patches.entryInfoList(QStringList() << "*.json", QDir::Files))
-					{
-						QLOG_INFO() << "Reading" << info.fileName();
-						VersionFile file;
-						if (!read(info, true, &file))
-						{
-							return false;
-						}
-						if (overrideOrder.contains(file.fileId))
-						{
-							file.order = overrideOrder.value(file.fileId);
-						}
-						if (files.contains(file.order))
-						{
-							QLOG_ERROR() << file.fileId << "has the same order as" << files[file.order].second.fileId;
-							return false;
-						}
-						files.insert(file.order, qMakePair(info.fileName(), file));
-					}
-					for (auto order : files.keys())
-					{
-						QLOG_DEBUG() << "Applying file with order" << order;
-						auto filePair = files[order];
-						bool isError = false;
-						filePair.second.applyTo(m_version, isError);
-						if (isError)
-						{
-							QMessageBox::critical(
-										m_widgetParent, QObject::tr("Error"),
-										QObject::tr("Error while applying %1. Please check MultiMC-0.log "
-													"for more info.").arg(filePair.first));
-							return false;
-						}
-					}
-				}
-
-#if 0
-				// user.json
-				{
-					if (QFile::exists(root.absoluteFilePath("user.json")))
-					{
-						QLOG_INFO() << "Reading user.json";
-						VersionFile file;
-						if (!read(QFileInfo(root.absoluteFilePath("user.json")), false, &file))
-						{
-							return false;
-						}
-						file.name = "user.json";
-						file.fileId = "org.multimc.user.json";
-						file.version = QString();
-						file.mcVersion = QString();
-						bool isError = false;
-						file.applyTo(m_version, isError);
-						if (isError)
-						{
-							QMessageBox::critical(
-										m_widgetParent, QObject::tr("Error"),
-										QObject::tr(
-											"Error while applying %1. Please check MultiMC-0.log for more info.")
-										.arg(root.absoluteFilePath("user.json")));
-							return false;
-						}
-					}
-				}
-#endif
-			}
-		}
-	}
-	else
-	{
-		for (auto fileName : external)
-		{
-			QLOG_INFO() << "Reading" << fileName;
-			VersionFile file;
-			ParseFlags flags = fileName.endsWith("pack.json") ? IsFTBPackJson : NoFlags;
-			if (!read(QFileInfo(fileName), false, &file, flags))
-			{
 				return false;
 			}
-			file.name = QFileInfo(fileName).fileName();
-			file.fileId = "org.multimc.external." + file.name;
-			file.version = QString();
-			file.mcVersion = QString();
-			bool isError = false;
-			file.applyTo(m_version, isError);
-			if (isError)
-			{
-				QMessageBox::critical(
-							m_widgetParent, QObject::tr("Error"),
-							QObject::tr(
-								"Error while applying %1. Please check MultiMC-0.log for more info.")
-							.arg(fileName));
-				return false;
-			}
-		}
-	}
+		}
+	} while(0);
 
 	// some final touches
 	{
@@ -1239,4 +1093,4 @@
 	}
 	orderFile.write(QJsonDocument(obj).toJson(QJsonDocument::Indented));
 	return true;
-}+}
