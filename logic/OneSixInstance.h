--- conflicted
+++ resolved
@@ -39,13 +39,9 @@
 	QString loaderModsDir() const;
 	virtual QString instanceConfigFolder() const;
 
-<<<<<<< HEAD
 	virtual Task *doUpdate();
-	virtual MinecraftProcess *prepareForLaunch(LoginResponse response);
-=======
-	virtual BaseUpdate *doUpdate();
 	virtual MinecraftProcess *prepareForLaunch(MojangAccountPtr account);
->>>>>>> 75e79326
+
 	virtual void cleanupAfterRun();
 
 	virtual QString intendedVersionId() const;
