--- conflicted
+++ resolved
@@ -387,6 +387,7 @@
 	args << QString("-Xms%1m").arg(m_instance->settings().get("MinMemAlloc").toInt());
 	args << QString("-Xmx%1m").arg(m_instance->settings().get("MaxMemAlloc").toInt());
 	args << QString("-XX:PermSize=%1m").arg(m_instance->settings().get("PermGen").toInt());
+	args << "-Duser.language=en";
 	if (!m_nativeFolder.isEmpty())
 		args << QString("-Djava.library.path=%1").arg(m_nativeFolder);
 	args << "-jar" << PathCombine(MMC->bin(), "jars", "NewLaunch.jar");
@@ -401,32 +402,7 @@
 
 	if (!preLaunch())
 	{
-<<<<<<< HEAD
 		return;
-=======
-		// custom args go first. we want to override them if we have our own here.
-		args.append(m_instance->extraArguments());
-
-		// OSX dock icon and name
-		#ifdef OSX
-		args << "-Xdock:icon=icon.png";
-		args << QString("-Xdock:name=\"%1\"").arg(m_instance->windowTitle());
-		#endif
-
-		// HACK: Stupid hack for Intel drivers. See: https://mojang.atlassian.net/browse/MCL-767
-		#ifdef Q_OS_WIN32
-		args << QString("-XX:HeapDumpPath=MojangTricksIntelDriversForPerformance_javaw.exe_"
-						"minecraft.exe.heapdump");
-		#endif
-
-		args << QString("-Xms%1m").arg(settings.get("MinMemAlloc").toInt());
-		args << QString("-Xmx%1m").arg(settings.get("MaxMemAlloc").toInt());
-		args << QString("-XX:PermSize=%1m").arg(settings.get("PermGen").toInt());
-		args << "-Duser.language=en";
-		if(!m_nativeFolder.isEmpty())
-			args << QString("-Djava.library.path=%1").arg(m_nativeFolder);
-		args << "-jar" << PathCombine(MMC->bin(), "jars", "NewLaunch.jar");
->>>>>>> 91faaa5b
 	}
 
 	m_instance->setLastLaunch();
