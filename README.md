--- conflicted
+++ resolved
@@ -4,12 +4,7 @@
 </p>
 <br>
 
-<<<<<<< HEAD
 PolyMC is a custom launcher for Minecraft that focuses on predictability, long term stability and simplicity.
-=======
-MultiMC
-=======
->>>>>>> f8c5d80c
 
 This is a **fork** of the MultiMC Launcher and not endorsed by MultiMC. The PolyMC community felt that the maintainer was not acting in the spirit of Free Software so this fork was made. Read "[Why was this fork made?](https://github.com/PolyMC/PolyMC/wiki/FAQ)" on the wiki for more details.
 <br>
@@ -22,7 +17,6 @@
 
 ### <img src="https://www.vectorlogo.zone/logos/linuxfoundation/linuxfoundation-icon.svg" height="20" alt=""/> Cross-distro packages
 
-<<<<<<< HEAD
 <a href='https://flathub.org/apps/details/org.polymc.PolyMC'><img width='240' alt='Download on Flathub' src='https://flathub.org/assets/badges/flathub-badge-en.png'/></a>
 
 <a href="https://packages.polymc.org/latest/appimage/PolyMC-latest-x86_64.AppImage"><img src="https://docs.appimage.org/_images/download-appimage-banner.svg" width="240" alt="Download as AppImage" /></a>
@@ -131,52 +125,20 @@
 If you want to build PolyMC yourself, check [BUILD.md](BUILD.md) for build instructions.
 
 ## Code formatting
-=======
-### Building
-If you want to build the launcher yourself, check [BUILD.md](BUILD.md) for build instructions.
->>>>>>> f8c5d80c
-
 Just follow the existing formatting.
 
 In general, in order of importance:
 
-<<<<<<< HEAD
 - Make sure your IDE is not messing up line endings or whitespace and avoid using linters.
 - Prefer readability over dogma.
 - Keep to the existing formatting.
 - Indent with 4 space unless it's in a submodule.
 - Keep lists (of arguments, parameters, initializers...) as lists, not paragraphs. It should either read from top to bottom, or left to right. Not both.
 
-=======
->>>>>>> f8c5d80c
 ## Translations
 
 TODO
 
-<<<<<<< HEAD
 ## Forking/Redistributing/Custom builds policy
 
-Do whatever you want, we don't care. Just follow the license. If you have any questions about this feel free to ask in an issue.
-=======
-## License
-Copyright &copy; 2013-2022 MultiMC Contributors
-
-Licensed under the Apache License, Version 2.0 (the "License"); you may not use this program except in compliance with the License. You may obtain a copy of the License at [http://www.apache.org/licenses/LICENSE-2.0](http://www.apache.org/licenses/LICENSE-2.0).
-
-Unless required by applicable law or agreed to in writing, software distributed under the License is distributed on an "AS IS" BASIS, WITHOUT WARRANTIES OR CONDITIONS OF ANY KIND, either express or implied. See the License for the specific language governing permissions and limitations under the License.
-
-## Forking/Redistributing/Custom builds policy
-We keep Launcher open source because we think it's important to be able to see the source code for a project like this, and we do so using the Apache license.
-
-The license gives you access to the source MultiMC is build from, but:
-- Not the name, logo and other branding.
-- Not the API tokens required to talk to services the launcher depends on.
-
-Because of the nature of the agreements required to interact with the Microsoft identity platform, it's impossible for us to continue allowing everyone to build the code as 'MultiMC'. The source code has been debranded and now builds as `DevLauncher` by default.
-
-You must provide your own branding if you want to distribute your own builds.
-
-You will also have to register your own app on Azure to be able to handle Microsoft account logins.
-
-If you decide to fork the project, a mention of its origins in the About dialog and the license is acceptable. However, it should be abundantly clear that the project is a fork *without* implying that you have our blessing.
->>>>>>> f8c5d80c
+Do whatever you want, we don't care. Just follow the license. If you have any questions about this feel free to ask in an issue.