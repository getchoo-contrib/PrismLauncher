--- conflicted
+++ resolved
@@ -372,15 +372,6 @@
 
     auto top = m_trashHistory.pop();
 
-<<<<<<< HEAD
-    while (QDir(top.rootPath).exists()) {
-        top.id += "1";
-        top.rootPath += "1";
-    }
-
-    qDebug() << "Moving" << top.trashPath << "back to" << top.rootPath;
-    QFile(top.trashPath).rename(top.rootPath);
-=======
     while (QDir(top.path).exists()) {
         top.id += "1";
         top.path += "1";
@@ -388,7 +379,6 @@
 
     qDebug() << "Moving" << top.trashPath << "back to" << top.path;
     QFile(top.trashPath).rename(top.path);
->>>>>>> ca2dda55
 
     m_instanceGroupIndex[top.id] = top.groupName;
     increaseGroupCount(top.groupName);
@@ -645,11 +635,7 @@
 
     QString inst_type = instanceSettings->get("InstanceType").toString();
 
-<<<<<<< HEAD
-    // NOTE: Some PrismLauncher versions didn't save the InstanceType properly. We will just bank on the probability that this is probably a
-=======
     // NOTE: Some launcher versions didn't save the InstanceType properly. We will just bank on the probability that this is probably a
->>>>>>> ca2dda55
     // OneSix instance
     if (inst_type == "OneSix" || inst_type.isEmpty()) {
         inst.reset(new MinecraftInstance(m_globalSettings, instanceSettings, instanceRoot));
