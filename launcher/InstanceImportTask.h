// SPDX-License-Identifier: GPL-3.0-only
/*
 *  Prism Launcher - Minecraft Launcher
 *  Copyright (C) 2022 Sefa Eyeoglu <contact@scrumplex.net>
 *
 *  This program is free software: you can redistribute it and/or modify
 *  it under the terms of the GNU General Public License as published by
 *  the Free Software Foundation, version 3.
 *
 *  This program is distributed in the hope that it will be useful,
 *  but WITHOUT ANY WARRANTY; without even the implied warranty of
 *  MERCHANTABILITY or FITNESS FOR A PARTICULAR PURPOSE.  See the
 *  GNU General Public License for more details.
 *
 *  You should have received a copy of the GNU General Public License
 *  along with this program.  If not, see <https://www.gnu.org/licenses/>.
 *
 * This file incorporates work covered by the following copyright and
 * permission notice:
 *
 *      Copyright 2013-2021 MultiMC Contributors
 *
 *      Licensed under the Apache License, Version 2.0 (the "License");
 *      you may not use this file except in compliance with the License.
 *      You may obtain a copy of the License at
 *
 *          http://www.apache.org/licenses/LICENSE-2.0
 *
 *      Unless required by applicable law or agreed to in writing, software
 *      distributed under the License is distributed on an "AS IS" BASIS,
 *      WITHOUT WARRANTIES OR CONDITIONS OF ANY KIND, either express or implied.
 *      See the License for the specific language governing permissions and
 *      limitations under the License.
 */

#pragma once

#include <QFuture>
#include <QFutureWatcher>
#include <QUrl>
#include "InstanceTask.h"
<<<<<<< HEAD
=======
#include "QObjectPtr.h"
#include "modplatform/flame/PackManifest.h"
#include "net/NetJob.h"
#include "settings/SettingsObject.h"
>>>>>>> ae793f6c

#include <memory>
#include <optional>

class QuaZip;
namespace Flame {
class FileResolvingTask;
}

class InstanceImportTask : public InstanceTask {
    Q_OBJECT
   public:
    explicit InstanceImportTask(const QUrl sourceUrl, QWidget* parent = nullptr, QMap<QString, QString>&& extra_info = {});

    bool abort() override;
<<<<<<< HEAD
=======
    const QVector<Flame::File>& getBlockedFiles() const { return m_blockedMods; }
>>>>>>> ae793f6c

   protected:
    //! Entry point for tasks.
    virtual void executeTask() override;

   private:
<<<<<<< HEAD
=======
    void processZipPack();
>>>>>>> ae793f6c
    void processMultiMC();
    void processTechnic();
    void processFlame();
    void processModrinth();
    QString getRootFromZip(QuaZip* zip, const QString& root = "");

   private slots:
<<<<<<< HEAD
    void processZipPack();
    void extractFinished();

   private: /* data */
    QUrl m_sourceUrl;
    QString m_archivePath;
    Task::Ptr task;
=======
    void downloadSucceeded();
    void downloadFailed(QString reason);
    void downloadProgressChanged(qint64 current, qint64 total);
    void downloadAborted();
    void extractFinished();

   private: /* data */
    NetJob::Ptr m_filesNetJob;
    shared_qobject_ptr<Flame::FileResolvingTask> m_modIdResolver;
    QUrl m_sourceUrl;
    QString m_archivePath;
    bool m_downloadRequired = false;
    std::unique_ptr<QuaZip> m_packZip;
    QFuture<std::optional<QStringList>> m_extractFuture;
    QFutureWatcher<std::optional<QStringList>> m_extractFutureWatcher;
    QVector<Flame::File> m_blockedMods;
>>>>>>> ae793f6c
    enum class ModpackType {
        Unknown,
        MultiMC,
        Technic,
        Flame,
        Modrinth,
    } m_modpackType = ModpackType::Unknown;

    // Extra info we might need, that's available before, but can't be derived from
    // the source URL / the resource it points to alone.
    QMap<QString, QString> m_extra_info;

    // FIXME: nuke
    QWidget* m_parent;
};<|MERGE_RESOLUTION|>--- conflicted
+++ resolved
@@ -39,13 +39,6 @@
 #include <QFutureWatcher>
 #include <QUrl>
 #include "InstanceTask.h"
-<<<<<<< HEAD
-=======
-#include "QObjectPtr.h"
-#include "modplatform/flame/PackManifest.h"
-#include "net/NetJob.h"
-#include "settings/SettingsObject.h"
->>>>>>> ae793f6c
 
 #include <memory>
 #include <optional>
@@ -61,20 +54,12 @@
     explicit InstanceImportTask(const QUrl sourceUrl, QWidget* parent = nullptr, QMap<QString, QString>&& extra_info = {});
 
     bool abort() override;
-<<<<<<< HEAD
-=======
-    const QVector<Flame::File>& getBlockedFiles() const { return m_blockedMods; }
->>>>>>> ae793f6c
 
    protected:
     //! Entry point for tasks.
     virtual void executeTask() override;
 
    private:
-<<<<<<< HEAD
-=======
-    void processZipPack();
->>>>>>> ae793f6c
     void processMultiMC();
     void processTechnic();
     void processFlame();
@@ -82,7 +67,6 @@
     QString getRootFromZip(QuaZip* zip, const QString& root = "");
 
    private slots:
-<<<<<<< HEAD
     void processZipPack();
     void extractFinished();
 
@@ -90,24 +74,6 @@
     QUrl m_sourceUrl;
     QString m_archivePath;
     Task::Ptr task;
-=======
-    void downloadSucceeded();
-    void downloadFailed(QString reason);
-    void downloadProgressChanged(qint64 current, qint64 total);
-    void downloadAborted();
-    void extractFinished();
-
-   private: /* data */
-    NetJob::Ptr m_filesNetJob;
-    shared_qobject_ptr<Flame::FileResolvingTask> m_modIdResolver;
-    QUrl m_sourceUrl;
-    QString m_archivePath;
-    bool m_downloadRequired = false;
-    std::unique_ptr<QuaZip> m_packZip;
-    QFuture<std::optional<QStringList>> m_extractFuture;
-    QFutureWatcher<std::optional<QStringList>> m_extractFutureWatcher;
-    QVector<Flame::File> m_blockedMods;
->>>>>>> ae793f6c
     enum class ModpackType {
         Unknown,
         MultiMC,
