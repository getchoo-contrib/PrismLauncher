// SPDX-License-Identifier: GPL-3.0-only
/*
 *  Prism Launcher - Minecraft Launcher
 *  Copyright (C) 2022 Sefa Eyeoglu <contact@scrumplex.net>
 *  Copyright (c) 2022 flowln <flowlnlnln@gmail.com>
 *
 *  This program is free software: you can redistribute it and/or modify
 *  it under the terms of the GNU General Public License as published by
 *  the Free Software Foundation, version 3.
 *
 *  This program is distributed in the hope that it will be useful,
 *  but WITHOUT ANY WARRANTY; without even the implied warranty of
 *  MERCHANTABILITY or FITNESS FOR A PARTICULAR PURPOSE.  See the
 *  GNU General Public License for more details.
 *
 *  You should have received a copy of the GNU General Public License
 *  along with this program.  If not, see <https://www.gnu.org/licenses/>.
 *
 * This file incorporates work covered by the following copyright and
 * permission notice:
 *
 *      Copyright 2013-2021 MultiMC Contributors
 *
 *      Licensed under the Apache License, Version 2.0 (the "License");
 *      you may not use this file except in compliance with the License.
 *      You may obtain a copy of the License at
 *
 *          http://www.apache.org/licenses/LICENSE-2.0
 *
 *      Unless required by applicable law or agreed to in writing, software
 *      distributed under the License is distributed on an "AS IS" BASIS,
 *      WITHOUT WARRANTIES OR CONDITIONS OF ANY KIND, either express or implied.
 *      See the License for the specific language governing permissions and
 *      limitations under the License.
 */

#include "InstanceImportTask.h"

#include "Application.h"
#include "FileSystem.h"
#include "MMCZip.h"
#include "NullInstance.h"

#include "QObjectPtr.h"
#include "icons/IconList.h"
#include "icons/IconUtils.h"

#include "modplatform/flame/FlameInstanceCreationTask.h"
#include "modplatform/modrinth/ModrinthInstanceCreationTask.h"
#include "modplatform/technic/TechnicPackProcessor.h"

#include "settings/INISettingsObject.h"
#include "tasks/Task.h"

#include "net/ApiDownload.h"

#include <QtConcurrentRun>
#include <algorithm>
#include <memory>

#include <quazip/quazipdir.h>

InstanceImportTask::InstanceImportTask(const QUrl& sourceUrl, QWidget* parent, QMap<QString, QString>&& extra_info)
    : m_sourceUrl(sourceUrl), m_extra_info(extra_info), m_parent(parent)
{}

bool InstanceImportTask::abort()
{
    if (!canAbort())
        return false;

    if (task)
        task->abort();
    return Task::abort();
}

void InstanceImportTask::executeTask()
{
    setAbortable(true);

    if (m_sourceUrl.isLocalFile()) {
        m_archivePath = m_sourceUrl.toLocalFile();
        processZipPack();
    } else {
        setStatus(tr("Downloading modpack:\n%1").arg(m_sourceUrl.toString()));

        downloadFromUrl();
    }
}

void InstanceImportTask::downloadFromUrl()
{
    const QString path(m_sourceUrl.host() + '/' + m_sourceUrl.path());

    auto entry = APPLICATION->metacache()->resolveEntry("general", path);
    entry->setStale(true);
    m_archivePath = entry->getFullPath();

    auto filesNetJob = makeShared<NetJob>(tr("Modpack download"), APPLICATION->network());
    filesNetJob->addNetAction(Net::ApiDownload::makeCached(m_sourceUrl, entry));

    connect(filesNetJob.get(), &NetJob::succeeded, this, &InstanceImportTask::processZipPack);
    connect(filesNetJob.get(), &NetJob::progress, this, &InstanceImportTask::setProgress);
    connect(filesNetJob.get(), &NetJob::stepProgress, this, &InstanceImportTask::propagateStepProgress);
    connect(filesNetJob.get(), &NetJob::failed, this, &InstanceImportTask::emitFailed);
    connect(filesNetJob.get(), &NetJob::aborted, this, &InstanceImportTask::emitAborted);
    task.reset(filesNetJob);
    filesNetJob->start();
}

QString InstanceImportTask::getRootFromZip(QuaZip* zip, const QString& root)
{
    if (!isRunning()) {
        return {};
    }
    QuaZipDir rootDir(zip, root);
    for (auto&& fileName : rootDir.entryList(QDir::Files)) {
        setDetails(fileName);
        if (fileName == "instance.cfg") {
            qDebug() << "MultiMC:" << true;
            m_modpackType = ModpackType::MultiMC;
            return root;
        }
        if (fileName == "manifest.json") {
            qDebug() << "Flame:" << true;
            m_modpackType = ModpackType::Flame;
            return root;
        }

        QCoreApplication::processEvents();
    }

    // Recurse the search to non-ignored subfolders
    for (auto&& fileName : rootDir.entryList(QDir::Dirs)) {
        if ("overrides/" == fileName)
            continue;

        QString result = getRootFromZip(zip, root + fileName);
        if (!result.isEmpty())
            return result;
    }

    return {};
}

void InstanceImportTask::processZipPack()
{
    setStatus(tr("Attempting to determine instance type"));
    QDir extractDir(m_stagingPath);
    qDebug() << "Attempting to create instance from" << m_archivePath;

    // open the zip and find relevant files in it
    auto packZip = std::make_shared<QuaZip>(m_archivePath);
    if (!packZip->open(QuaZip::mdUnzip)) {
        emitFailed(tr("Unable to open supplied modpack zip file."));
        return;
    }

    QuaZipDir packZipDir(packZip.get());
    qDebug() << "Attempting to determine instance type";

    QString root;

    // NOTE: Prioritize modpack platforms that aren't searched for recursively.
    // Especially Flame has a very common filename for its manifest, which may appear inside overrides for example
    // https://docs.modrinth.com/docs/modpacks/format_definition/#storage
    if (packZipDir.exists("/modrinth.index.json")) {
        // process as Modrinth pack
        qDebug() << "Modrinth:" << true;
        m_modpackType = ModpackType::Modrinth;
    } else if (packZipDir.exists("/bin/modpack.jar") || packZipDir.exists("/bin/version.json")) {
        // process as Technic pack
<<<<<<< HEAD
        qDebug() << "Technic:" << true;
        extractDir.mkpath(".minecraft");
        extractDir.cd(".minecraft");
=======
        qDebug() << "Technic:" << technicFound;
        extractDir.mkpath("minecraft");
        extractDir.cd("minecraft");
>>>>>>> 6935c0dc
        m_modpackType = ModpackType::Technic;
    } else {
        root = getRootFromZip(packZip.get());
        setDetails("");
    }
    if (m_modpackType == ModpackType::Unknown) {
        emitFailed(tr("Archive does not contain a recognized modpack type."));
        return;
    }
    setStatus(tr("Extracting modpack"));

    // make sure we extract just the pack
    auto zipTask = makeShared<MMCZip::ExtractZipTask>(packZip, extractDir, root);

    auto progressStep = std::make_shared<TaskStepProgress>();
    connect(zipTask.get(), &Task::finished, this, [this, progressStep] {
        progressStep->state = TaskStepState::Succeeded;
        stepProgress(*progressStep);
    });

    connect(zipTask.get(), &Task::succeeded, this, &InstanceImportTask::extractFinished);
    connect(zipTask.get(), &Task::aborted, this, &InstanceImportTask::emitAborted);
    connect(zipTask.get(), &Task::failed, this, [this, progressStep](QString reason) {
        progressStep->state = TaskStepState::Failed;
        stepProgress(*progressStep);
        emitFailed(reason);
    });
    connect(zipTask.get(), &Task::stepProgress, this, &InstanceImportTask::propagateStepProgress);

    connect(zipTask.get(), &Task::progress, this, [this, progressStep](qint64 current, qint64 total) {
        progressStep->update(current, total);
        stepProgress(*progressStep);
    });
    connect(zipTask.get(), &Task::status, this, [this, progressStep](QString status) {
        progressStep->status = status;
        stepProgress(*progressStep);
    });
    task.reset(zipTask);
    zipTask->start();
}

void InstanceImportTask::extractFinished()
{
    QDir extractDir(m_stagingPath);

    qDebug() << "Fixing permissions for extracted pack files...";
    QDirIterator it(extractDir, QDirIterator::Subdirectories);
    while (it.hasNext()) {
        auto filepath = it.next();
        QFileInfo file(filepath);
        auto permissions = QFile::permissions(filepath);
        auto origPermissions = permissions;
        if (file.isDir()) {
            // Folder +rwx for current user
            permissions |= QFileDevice::Permission::ReadUser | QFileDevice::Permission::WriteUser | QFileDevice::Permission::ExeUser;
        } else {
            // File +rw for current user
            permissions |= QFileDevice::Permission::ReadUser | QFileDevice::Permission::WriteUser;
        }
        if (origPermissions != permissions) {
            if (!QFile::setPermissions(filepath, permissions)) {
                logWarning(tr("Could not fix permissions for %1").arg(filepath));
            } else {
                qDebug() << "Fixed" << filepath;
            }
        }
    }

    switch (m_modpackType) {
        case ModpackType::MultiMC:
            processMultiMC();
            return;
        case ModpackType::Technic:
            processTechnic();
            return;
        case ModpackType::Flame:
            processFlame();
            return;
        case ModpackType::Modrinth:
            processModrinth();
            return;
        case ModpackType::Unknown:
            emitFailed(tr("Archive does not contain a recognized modpack type."));
            return;
    }
}

void InstanceImportTask::processFlame()
{
    shared_qobject_ptr<FlameCreationTask> inst_creation_task = nullptr;
    if (!m_extra_info.isEmpty()) {
        auto pack_id_it = m_extra_info.constFind("pack_id");
        Q_ASSERT(pack_id_it != m_extra_info.constEnd());
        auto pack_id = pack_id_it.value();

        auto pack_version_id_it = m_extra_info.constFind("pack_version_id");
        Q_ASSERT(pack_version_id_it != m_extra_info.constEnd());
        auto pack_version_id = pack_version_id_it.value();

        QString original_instance_id;
        auto original_instance_id_it = m_extra_info.constFind("original_instance_id");
        if (original_instance_id_it != m_extra_info.constEnd())
            original_instance_id = original_instance_id_it.value();

        inst_creation_task =
            makeShared<FlameCreationTask>(m_stagingPath, m_globalSettings, m_parent, pack_id, pack_version_id, original_instance_id);
    } else {
        // FIXME: Find a way to get IDs in directly imported ZIPs
        inst_creation_task = makeShared<FlameCreationTask>(m_stagingPath, m_globalSettings, m_parent, QString(), QString());
    }

    inst_creation_task->setName(*this);
    inst_creation_task->setIcon(m_instIcon);
    inst_creation_task->setGroup(m_instGroup);
    inst_creation_task->setConfirmUpdate(shouldConfirmUpdate());

    connect(inst_creation_task.get(), &Task::succeeded, this, [this, inst_creation_task] {
        setOverride(inst_creation_task->shouldOverride(), inst_creation_task->originalInstanceID());
        emitSucceeded();
    });
    connect(inst_creation_task.get(), &Task::failed, this, &InstanceImportTask::emitFailed);
    connect(inst_creation_task.get(), &Task::progress, this, &InstanceImportTask::setProgress);
    connect(inst_creation_task.get(), &Task::stepProgress, this, &InstanceImportTask::propagateStepProgress);
    connect(inst_creation_task.get(), &Task::status, this, &InstanceImportTask::setStatus);
    connect(inst_creation_task.get(), &Task::details, this, &InstanceImportTask::setDetails);

    connect(this, &Task::aborted, inst_creation_task.get(), &InstanceCreationTask::abort);
    connect(inst_creation_task.get(), &Task::aborted, this, &Task::abort);
    connect(inst_creation_task.get(), &Task::abortStatusChanged, this, &Task::setAbortable);

    inst_creation_task->start();
}

void InstanceImportTask::processTechnic()
{
    shared_qobject_ptr<Technic::TechnicPackProcessor> packProcessor{ new Technic::TechnicPackProcessor };
    connect(packProcessor.get(), &Technic::TechnicPackProcessor::succeeded, this, &InstanceImportTask::emitSucceeded);
    connect(packProcessor.get(), &Technic::TechnicPackProcessor::failed, this, &InstanceImportTask::emitFailed);
    packProcessor->run(m_globalSettings, name(), m_instIcon, m_stagingPath);
}

void InstanceImportTask::processMultiMC()
{
    QString configPath = FS::PathCombine(m_stagingPath, "instance.cfg");
    auto instanceSettings = std::make_shared<INISettingsObject>(configPath);

    NullInstance instance(m_globalSettings, instanceSettings, m_stagingPath);

    // reset time played on import... because packs.
    instance.resetTimePlayed();

    // set a new nice name
    instance.setName(name());

    // if the icon was specified by user, use that. otherwise pull icon from the pack
    if (m_instIcon != "default") {
        instance.setIconKey(m_instIcon);
    } else {
        m_instIcon = instance.iconKey();

        auto importIconPath = IconUtils::findBestIconIn(instance.instanceRoot(), m_instIcon);
        if (importIconPath.isNull() || !QFile::exists(importIconPath))
            importIconPath = IconUtils::findBestIconIn(instance.instanceRoot(), "icon.png");
        if (!importIconPath.isNull() && QFile::exists(importIconPath)) {
            // import icon
            auto iconList = APPLICATION->icons();
            if (iconList->iconFileExists(m_instIcon)) {
                iconList->deleteIcon(m_instIcon);
            }
            iconList->installIcon(importIconPath, m_instIcon);
        }
    }
    emitSucceeded();
}

void InstanceImportTask::processModrinth()
{
    ModrinthCreationTask* inst_creation_task = nullptr;
    if (!m_extra_info.isEmpty()) {
        auto pack_id_it = m_extra_info.constFind("pack_id");
        Q_ASSERT(pack_id_it != m_extra_info.constEnd());
        auto pack_id = pack_id_it.value();

        QString pack_version_id;
        auto pack_version_id_it = m_extra_info.constFind("pack_version_id");
        if (pack_version_id_it != m_extra_info.constEnd())
            pack_version_id = pack_version_id_it.value();

        QString original_instance_id;
        auto original_instance_id_it = m_extra_info.constFind("original_instance_id");
        if (original_instance_id_it != m_extra_info.constEnd())
            original_instance_id = original_instance_id_it.value();

        inst_creation_task =
            new ModrinthCreationTask(m_stagingPath, m_globalSettings, m_parent, pack_id, pack_version_id, original_instance_id);
    } else {
        QString pack_id;
        if (!m_sourceUrl.isEmpty()) {
            QRegularExpression regex(R"(data\/([^\/]*)\/versions)");
            pack_id = regex.match(m_sourceUrl.toString()).captured(1);
        }

        // FIXME: Find a way to get the ID in directly imported ZIPs
        inst_creation_task = new ModrinthCreationTask(m_stagingPath, m_globalSettings, m_parent, pack_id);
    }

    inst_creation_task->setName(*this);
    inst_creation_task->setIcon(m_instIcon);
    inst_creation_task->setGroup(m_instGroup);
    inst_creation_task->setConfirmUpdate(shouldConfirmUpdate());

    connect(inst_creation_task, &Task::succeeded, this, [this, inst_creation_task] {
        setOverride(inst_creation_task->shouldOverride(), inst_creation_task->originalInstanceID());
        emitSucceeded();
    });
    connect(inst_creation_task, &Task::failed, this, &InstanceImportTask::emitFailed);
    connect(inst_creation_task, &Task::progress, this, &InstanceImportTask::setProgress);
    connect(inst_creation_task, &Task::stepProgress, this, &InstanceImportTask::propagateStepProgress);
    connect(inst_creation_task, &Task::status, this, &InstanceImportTask::setStatus);
    connect(inst_creation_task, &Task::details, this, &InstanceImportTask::setDetails);
    connect(inst_creation_task, &Task::finished, inst_creation_task, &InstanceCreationTask::deleteLater);

    connect(this, &Task::aborted, inst_creation_task, &InstanceCreationTask::abort);
    connect(inst_creation_task, &Task::aborted, this, &Task::abort);
    connect(inst_creation_task, &Task::abortStatusChanged, this, &Task::setAbortable);

    inst_creation_task->start();
}<|MERGE_RESOLUTION|>--- conflicted
+++ resolved
@@ -170,15 +170,9 @@
         m_modpackType = ModpackType::Modrinth;
     } else if (packZipDir.exists("/bin/modpack.jar") || packZipDir.exists("/bin/version.json")) {
         // process as Technic pack
-<<<<<<< HEAD
         qDebug() << "Technic:" << true;
-        extractDir.mkpath(".minecraft");
-        extractDir.cd(".minecraft");
-=======
-        qDebug() << "Technic:" << technicFound;
         extractDir.mkpath("minecraft");
         extractDir.cd("minecraft");
->>>>>>> 6935c0dc
         m_modpackType = ModpackType::Technic;
     } else {
         root = getRootFromZip(packZip.get());
