// SPDX-License-Identifier: GPL-3.0-only
/*
 *  Prism Launcher - Minecraft Launcher
 *  Copyright (C) 2022 Sefa Eyeoglu <contact@scrumplex.net>
 *  Copyright (c) 2022 flowln <flowlnlnln@gmail.com>
 *
 *  This program is free software: you can redistribute it and/or modify
 *  it under the terms of the GNU General Public License as published by
 *  the Free Software Foundation, version 3.
 *
 *  This program is distributed in the hope that it will be useful,
 *  but WITHOUT ANY WARRANTY; without even the implied warranty of
 *  MERCHANTABILITY or FITNESS FOR A PARTICULAR PURPOSE.  See the
 *  GNU General Public License for more details.
 *
 *  You should have received a copy of the GNU General Public License
 *  along with this program.  If not, see <https://www.gnu.org/licenses/>.
 *
 * This file incorporates work covered by the following copyright and
 * permission notice:
 *
 *      Copyright 2013-2021 MultiMC Contributors
 *
 *      Licensed under the Apache License, Version 2.0 (the "License");
 *      you may not use this file except in compliance with the License.
 *      You may obtain a copy of the License at
 *
 *          http://www.apache.org/licenses/LICENSE-2.0
 *
 *      Unless required by applicable law or agreed to in writing, software
 *      distributed under the License is distributed on an "AS IS" BASIS,
 *      WITHOUT WARRANTIES OR CONDITIONS OF ANY KIND, either express or implied.
 *      See the License for the specific language governing permissions and
 *      limitations under the License.
 */

#include "InstanceImportTask.h"

#include "Application.h"
#include "FileSystem.h"
#include "MMCZip.h"
#include "NullInstance.h"

#include "QObjectPtr.h"
#include "icons/IconList.h"
#include "icons/IconUtils.h"

#include "modplatform/flame/FlameInstanceCreationTask.h"
#include "modplatform/modrinth/ModrinthInstanceCreationTask.h"
#include "modplatform/technic/TechnicPackProcessor.h"

#include "settings/INISettingsObject.h"

#include "net/ApiDownload.h"

#include <QtConcurrentRun>
#include <algorithm>
#include <memory>

#include <quazip/quazipdir.h>

InstanceImportTask::InstanceImportTask(const QUrl sourceUrl, QWidget* parent, QMap<QString, QString>&& extra_info)
    : m_sourceUrl(sourceUrl), m_extra_info(extra_info), m_parent(parent)
{}

bool InstanceImportTask::abort()
{
    if (!canAbort())
        return false;

    if (task)
        task->abort();
    return Task::abort();
}

void InstanceImportTask::executeTask()
{
    setAbortable(true);

    if (m_sourceUrl.isLocalFile()) {
        m_archivePath = m_sourceUrl.toLocalFile();
        processZipPack();
    } else {
        setStatus(tr("Downloading modpack:\n%1").arg(m_sourceUrl.toString()));

        const QString path(m_sourceUrl.host() + '/' + m_sourceUrl.path());

        auto entry = APPLICATION->metacache()->resolveEntry("general", path);
        entry->setStale(true);
        m_archivePath = entry->getFullPath();

<<<<<<< HEAD
        auto filesNetJob = makeShared<NetJob>(tr("Modpack download"), APPLICATION->network());
        filesNetJob->addNetAction(Net::Download::makeCached(m_sourceUrl, entry));
=======
        m_filesNetJob.reset(new NetJob(tr("Modpack download"), APPLICATION->network()));
        m_filesNetJob->addNetAction(Net::ApiDownload::makeCached(m_sourceUrl, entry));

        connect(m_filesNetJob.get(), &NetJob::succeeded, this, &InstanceImportTask::downloadSucceeded);
        connect(m_filesNetJob.get(), &NetJob::progress, this, &InstanceImportTask::downloadProgressChanged);
        connect(m_filesNetJob.get(), &NetJob::stepProgress, this, &InstanceImportTask::propagateStepProgress);
        connect(m_filesNetJob.get(), &NetJob::failed, this, &InstanceImportTask::downloadFailed);
        connect(m_filesNetJob.get(), &NetJob::aborted, this, &InstanceImportTask::downloadAborted);
>>>>>>> 8f5bb982

        connect(filesNetJob.get(), &NetJob::succeeded, this, &InstanceImportTask::processZipPack);
        connect(filesNetJob.get(), &NetJob::progress, this, &InstanceImportTask::setProgress);
        connect(filesNetJob.get(), &NetJob::stepProgress, this, &InstanceImportTask::propagateStepProgress);
        connect(filesNetJob.get(), &NetJob::failed, this, &InstanceImportTask::emitFailed);
        connect(filesNetJob.get(), &NetJob::aborted, this, &InstanceImportTask::emitAborted);
        task.reset(filesNetJob);
        filesNetJob->start();
    }
}

QString InstanceImportTask::getRootFromZip(QuaZip* zip, const QString& root)
{
    if (!isRunning()) {
        return {};
    }
    QuaZipDir rootDir(zip, root);
    for (auto&& fileName : rootDir.entryList(QDir::Files)) {
        setDetails(fileName);
        if (fileName == "instance.cfg") {
            qDebug() << "MultiMC:" << true;
            m_modpackType = ModpackType::MultiMC;
            return root;
        }
        if (fileName == "manifest.json") {
            qDebug() << "Flame:" << true;
            m_modpackType = ModpackType::Flame;
            return root;
        }

        QCoreApplication::processEvents();
    }

    // Recurse the search to non-ignored subfolders
    for (auto&& fileName : rootDir.entryList(QDir::Dirs)) {
        if ("overrides/" == fileName)
            continue;

        QString result = getRootFromZip(zip, root + fileName);
        if (!result.isEmpty())
            return result;
    }

    return {};
}

void InstanceImportTask::processZipPack()
{
    setStatus(tr("Attempting to determine instance type"));
    QDir extractDir(m_stagingPath);
    qDebug() << "Attempting to create instance from" << m_archivePath;

    // open the zip and find relevant files in it
    auto packZip = std::make_shared<QuaZip>(m_archivePath);
    if (!packZip->open(QuaZip::mdUnzip)) {
        emitFailed(tr("Unable to open supplied modpack zip file."));
        return;
    }

    QuaZipDir packZipDir(packZip.get());
    qDebug() << "Attempting to determine instance type";

    QString root;

    // NOTE: Prioritize modpack platforms that aren't searched for recursively.
    // Especially Flame has a very common filename for its manifest, which may appear inside overrides for example
    // https://docs.modrinth.com/docs/modpacks/format_definition/#storage
    if (packZipDir.exists("/modrinth.index.json")) {
        // process as Modrinth pack
        qDebug() << "Modrinth:" << true;
        m_modpackType = ModpackType::Modrinth;
    } else if (packZipDir.exists("/bin/modpack.jar") || packZipDir.exists("/bin/version.json")) {
        // process as Technic pack
        qDebug() << "Technic:" << true;
        extractDir.mkpath(".minecraft");
        extractDir.cd(".minecraft");
        m_modpackType = ModpackType::Technic;
    } else {
        root = getRootFromZip(packZip.get());
        setDetails("");
    }
    if (m_modpackType == ModpackType::Unknown) {
        emitFailed(tr("Archive does not contain a recognized modpack type."));
        return;
    }
    setStatus(tr("Extracting modpack"));

    // make sure we extract just the pack
    auto zipTask = makeShared<MMCZip::ExtractZipTask>(packZip, extractDir, root);

    auto progressStep = std::make_shared<TaskStepProgress>();
    connect(zipTask.get(), &Task::finished, this, [this, progressStep] {
        progressStep->state = TaskStepState::Succeeded;
        stepProgress(*progressStep);
    });

    connect(zipTask.get(), &Task::succeeded, this, &InstanceImportTask::extractFinished);
    connect(zipTask.get(), &Task::aborted, this, &InstanceImportTask::emitAborted);
    connect(zipTask.get(), &Task::failed, this, [this, progressStep](QString reason) {
        progressStep->state = TaskStepState::Failed;
        stepProgress(*progressStep);
        emitFailed(reason);
    });
    connect(zipTask.get(), &Task::stepProgress, this, &InstanceImportTask::propagateStepProgress);

    connect(zipTask.get(), &Task::progress, this, [this, progressStep](qint64 current, qint64 total) {
        progressStep->update(current, total);
        stepProgress(*progressStep);
    });
    connect(zipTask.get(), &Task::status, this, [this, progressStep](QString status) {
        progressStep->status = status;
        stepProgress(*progressStep);
    });
    task.reset(zipTask);
    zipTask->start();
}

void InstanceImportTask::extractFinished()
{
    QDir extractDir(m_stagingPath);

    qDebug() << "Fixing permissions for extracted pack files...";
    QDirIterator it(extractDir, QDirIterator::Subdirectories);
    while (it.hasNext()) {
        auto filepath = it.next();
        QFileInfo file(filepath);
        auto permissions = QFile::permissions(filepath);
        auto origPermissions = permissions;
        if (file.isDir()) {
            // Folder +rwx for current user
            permissions |= QFileDevice::Permission::ReadUser | QFileDevice::Permission::WriteUser | QFileDevice::Permission::ExeUser;
        } else {
            // File +rw for current user
            permissions |= QFileDevice::Permission::ReadUser | QFileDevice::Permission::WriteUser;
        }
        if (origPermissions != permissions) {
            if (!QFile::setPermissions(filepath, permissions)) {
                logWarning(tr("Could not fix permissions for %1").arg(filepath));
            } else {
                qDebug() << "Fixed" << filepath;
            }
        }
    }

    switch (m_modpackType) {
        case ModpackType::MultiMC:
            processMultiMC();
            return;
        case ModpackType::Technic:
            processTechnic();
            return;
        case ModpackType::Flame:
            processFlame();
            return;
        case ModpackType::Modrinth:
            processModrinth();
            return;
        case ModpackType::Unknown:
            emitFailed(tr("Archive does not contain a recognized modpack type."));
            return;
    }
}

void InstanceImportTask::processFlame()
{
    shared_qobject_ptr<FlameCreationTask> inst_creation_task = nullptr;
    if (!m_extra_info.isEmpty()) {
        auto pack_id_it = m_extra_info.constFind("pack_id");
        Q_ASSERT(pack_id_it != m_extra_info.constEnd());
        auto pack_id = pack_id_it.value();

        auto pack_version_id_it = m_extra_info.constFind("pack_version_id");
        Q_ASSERT(pack_version_id_it != m_extra_info.constEnd());
        auto pack_version_id = pack_version_id_it.value();

        QString original_instance_id;
        auto original_instance_id_it = m_extra_info.constFind("original_instance_id");
        if (original_instance_id_it != m_extra_info.constEnd())
            original_instance_id = original_instance_id_it.value();

        inst_creation_task =
            makeShared<FlameCreationTask>(m_stagingPath, m_globalSettings, m_parent, pack_id, pack_version_id, original_instance_id);
    } else {
        // FIXME: Find a way to get IDs in directly imported ZIPs
        inst_creation_task = makeShared<FlameCreationTask>(m_stagingPath, m_globalSettings, m_parent, QString(), QString());
    }

    inst_creation_task->setName(*this);
    inst_creation_task->setIcon(m_instIcon);
    inst_creation_task->setGroup(m_instGroup);
    inst_creation_task->setConfirmUpdate(shouldConfirmUpdate());

    connect(inst_creation_task.get(), &Task::succeeded, this, [this, inst_creation_task] {
        setOverride(inst_creation_task->shouldOverride(), inst_creation_task->originalInstanceID());
        emitSucceeded();
    });
    connect(inst_creation_task.get(), &Task::failed, this, &InstanceImportTask::emitFailed);
    connect(inst_creation_task.get(), &Task::progress, this, &InstanceImportTask::setProgress);
    connect(inst_creation_task.get(), &Task::stepProgress, this, &InstanceImportTask::propagateStepProgress);
    connect(inst_creation_task.get(), &Task::status, this, &InstanceImportTask::setStatus);
    connect(inst_creation_task.get(), &Task::details, this, &InstanceImportTask::setDetails);

    connect(this, &Task::aborted, inst_creation_task.get(), &InstanceCreationTask::abort);
    connect(inst_creation_task.get(), &Task::aborted, this, &Task::abort);
    connect(inst_creation_task.get(), &Task::abortStatusChanged, this, &Task::setAbortable);

    inst_creation_task->start();
}

void InstanceImportTask::processTechnic()
{
    shared_qobject_ptr<Technic::TechnicPackProcessor> packProcessor{ new Technic::TechnicPackProcessor };
    connect(packProcessor.get(), &Technic::TechnicPackProcessor::succeeded, this, &InstanceImportTask::emitSucceeded);
    connect(packProcessor.get(), &Technic::TechnicPackProcessor::failed, this, &InstanceImportTask::emitFailed);
    packProcessor->run(m_globalSettings, name(), m_instIcon, m_stagingPath);
}

void InstanceImportTask::processMultiMC()
{
    QString configPath = FS::PathCombine(m_stagingPath, "instance.cfg");
    auto instanceSettings = std::make_shared<INISettingsObject>(configPath);

    NullInstance instance(m_globalSettings, instanceSettings, m_stagingPath);

    // reset time played on import... because packs.
    instance.resetTimePlayed();

    // set a new nice name
    instance.setName(name());

    // if the icon was specified by user, use that. otherwise pull icon from the pack
    if (m_instIcon != "default") {
        instance.setIconKey(m_instIcon);
    } else {
        m_instIcon = instance.iconKey();

        auto importIconPath = IconUtils::findBestIconIn(instance.instanceRoot(), m_instIcon);
        if (!importIconPath.isNull() && QFile::exists(importIconPath)) {
            // import icon
            auto iconList = APPLICATION->icons();
            if (iconList->iconFileExists(m_instIcon)) {
                iconList->deleteIcon(m_instIcon);
            }
            iconList->installIcons({ importIconPath });
        }
    }
    emitSucceeded();
}

void InstanceImportTask::processModrinth()
{
    ModrinthCreationTask* inst_creation_task = nullptr;
    if (!m_extra_info.isEmpty()) {
        auto pack_id_it = m_extra_info.constFind("pack_id");
        Q_ASSERT(pack_id_it != m_extra_info.constEnd());
        auto pack_id = pack_id_it.value();

        QString pack_version_id;
        auto pack_version_id_it = m_extra_info.constFind("pack_version_id");
        if (pack_version_id_it != m_extra_info.constEnd())
            pack_version_id = pack_version_id_it.value();

        QString original_instance_id;
        auto original_instance_id_it = m_extra_info.constFind("original_instance_id");
        if (original_instance_id_it != m_extra_info.constEnd())
            original_instance_id = original_instance_id_it.value();

        inst_creation_task =
            new ModrinthCreationTask(m_stagingPath, m_globalSettings, m_parent, pack_id, pack_version_id, original_instance_id);
    } else {
        QString pack_id;
        if (!m_sourceUrl.isEmpty()) {
            QRegularExpression regex(R"(data\/([^\/]*)\/versions)");
            pack_id = regex.match(m_sourceUrl.toString()).captured(1);
        }

        // FIXME: Find a way to get the ID in directly imported ZIPs
        inst_creation_task = new ModrinthCreationTask(m_stagingPath, m_globalSettings, m_parent, pack_id);
    }

    inst_creation_task->setName(*this);
    inst_creation_task->setIcon(m_instIcon);
    inst_creation_task->setGroup(m_instGroup);
    inst_creation_task->setConfirmUpdate(shouldConfirmUpdate());

    connect(inst_creation_task, &Task::succeeded, this, [this, inst_creation_task] {
        setOverride(inst_creation_task->shouldOverride(), inst_creation_task->originalInstanceID());
        emitSucceeded();
    });
    connect(inst_creation_task, &Task::failed, this, &InstanceImportTask::emitFailed);
    connect(inst_creation_task, &Task::progress, this, &InstanceImportTask::setProgress);
    connect(inst_creation_task, &Task::stepProgress, this, &InstanceImportTask::propagateStepProgress);
    connect(inst_creation_task, &Task::status, this, &InstanceImportTask::setStatus);
    connect(inst_creation_task, &Task::details, this, &InstanceImportTask::setDetails);
    connect(inst_creation_task, &Task::finished, inst_creation_task, &InstanceCreationTask::deleteLater);

    connect(this, &Task::aborted, inst_creation_task, &InstanceCreationTask::abort);
    connect(inst_creation_task, &Task::aborted, this, &Task::abort);
    connect(inst_creation_task, &Task::abortStatusChanged, this, &Task::setAbortable);

    inst_creation_task->start();
}<|MERGE_RESOLUTION|>--- conflicted
+++ resolved
@@ -89,19 +89,8 @@
         entry->setStale(true);
         m_archivePath = entry->getFullPath();
 
-<<<<<<< HEAD
         auto filesNetJob = makeShared<NetJob>(tr("Modpack download"), APPLICATION->network());
-        filesNetJob->addNetAction(Net::Download::makeCached(m_sourceUrl, entry));
-=======
-        m_filesNetJob.reset(new NetJob(tr("Modpack download"), APPLICATION->network()));
-        m_filesNetJob->addNetAction(Net::ApiDownload::makeCached(m_sourceUrl, entry));
-
-        connect(m_filesNetJob.get(), &NetJob::succeeded, this, &InstanceImportTask::downloadSucceeded);
-        connect(m_filesNetJob.get(), &NetJob::progress, this, &InstanceImportTask::downloadProgressChanged);
-        connect(m_filesNetJob.get(), &NetJob::stepProgress, this, &InstanceImportTask::propagateStepProgress);
-        connect(m_filesNetJob.get(), &NetJob::failed, this, &InstanceImportTask::downloadFailed);
-        connect(m_filesNetJob.get(), &NetJob::aborted, this, &InstanceImportTask::downloadAborted);
->>>>>>> 8f5bb982
+        filesNetJob->addNetAction(Net::ApiDownload::makeCached(m_sourceUrl, entry));
 
         connect(filesNetJob.get(), &NetJob::succeeded, this, &InstanceImportTask::processZipPack);
         connect(filesNetJob.get(), &NetJob::progress, this, &InstanceImportTask::setProgress);
