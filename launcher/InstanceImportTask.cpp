--- conflicted
+++ resolved
@@ -142,13 +142,8 @@
     qDebug() << "Attempting to create instance from" << m_archivePath;
 
     // open the zip and find relevant files in it
-<<<<<<< HEAD
     auto packZip = std::make_shared<QuaZip>(m_archivePath);
     if (!packZip->open(QuaZip::mdUnzip)) {
-=======
-    m_packZip.reset(new QuaZip(m_archivePath));
-    if (!m_packZip->open(QuaZip::mdUnzip)) {
->>>>>>> ae793f6c
         emitFailed(tr("Unable to open supplied modpack zip file."));
         return;
     }
@@ -160,45 +155,20 @@
 
     // NOTE: Prioritize modpack platforms that aren't searched for recursively.
     // Especially Flame has a very common filename for its manifest, which may appear inside overrides for example
-<<<<<<< HEAD
     // https://docs.modrinth.com/docs/modpacks/format_definition/#storage
     if (packZipDir.exists("/modrinth.index.json")) {
-=======
-    if (modrinthFound) {
->>>>>>> ae793f6c
         // process as Modrinth pack
         qDebug() << "Modrinth:" << true;
         m_modpackType = ModpackType::Modrinth;
-<<<<<<< HEAD
     } else if (packZipDir.exists("/bin/modpack.jar") || packZipDir.exists("/bin/version.json")) {
-=======
-    } else if (technicFound) {
->>>>>>> ae793f6c
         // process as Technic pack
         qDebug() << "Technic:" << true;
         extractDir.mkpath(".minecraft");
         extractDir.cd(".minecraft");
         m_modpackType = ModpackType::Technic;
     } else {
-<<<<<<< HEAD
         root = getRootFromZip(packZip.get());
         setDetails("");
-=======
-        QStringList paths_to_ignore{ "overrides/" };
-
-        if (QString mmcRoot = MMCZip::findFolderOfFileInZip(m_packZip.get(), "instance.cfg", paths_to_ignore); !mmcRoot.isNull()) {
-            // process as MultiMC instance/pack
-            qDebug() << "MultiMC:" << mmcRoot;
-            root = mmcRoot;
-            m_modpackType = ModpackType::MultiMC;
-        } else if (QString flameRoot = MMCZip::findFolderOfFileInZip(m_packZip.get(), "manifest.json", paths_to_ignore);
-                   !flameRoot.isNull()) {
-            // process as Flame pack
-            qDebug() << "Flame:" << flameRoot;
-            root = flameRoot;
-            m_modpackType = ModpackType::Flame;
-        }
->>>>>>> ae793f6c
     }
     if (m_modpackType == ModpackType::Unknown) {
         emitFailed(tr("Archive does not contain a recognized modpack type."));
@@ -207,7 +177,6 @@
     setStatus(tr("Extracting modpack"));
 
     // make sure we extract just the pack
-<<<<<<< HEAD
     auto zipTask = makeShared<MMCZip::ExtractZipTask>(packZip, extractDir, root);
 
     auto progressStep = std::make_shared<TaskStepProgress>();
@@ -235,12 +204,6 @@
     });
     task.reset(zipTask);
     zipTask->start();
-=======
-    m_extractFuture =
-        QtConcurrent::run(QThreadPool::globalInstance(), MMCZip::extractSubDir, m_packZip.get(), root, extractDir.absolutePath());
-    connect(&m_extractFutureWatcher, &QFutureWatcher<QStringList>::finished, this, &InstanceImportTask::extractFinished);
-    m_extractFutureWatcher.setFuture(m_extractFuture);
->>>>>>> ae793f6c
 }
 
 void InstanceImportTask::extractFinished()
