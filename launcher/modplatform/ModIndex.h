--- conflicted
+++ resolved
@@ -78,11 +78,7 @@
 
     // For internal use, not provided by APIs
     bool is_currently_selected = false;
-<<<<<<< HEAD
-    QString custom_target_folder;
     QList<QVariant> required_by;
-=======
->>>>>>> e4449a0b
 };
 
 struct ExtraPackData {
@@ -109,7 +105,6 @@
 
     bool versionsLoaded = false;
     QVector<IndexedVersion> versions;
-    QVariant loadedFileId;  // to check for already downloaded mods
 
     // Don't load by default, since some modplatform don't have that info
     bool extraDataLoaded = true;
@@ -125,8 +120,6 @@
     }
     [[nodiscard]] bool isAnyVersionSelected() const
     {
-        if (loadedFileId.isValid())
-            return true;
         if (!versionsLoaded)
             return false;
 
