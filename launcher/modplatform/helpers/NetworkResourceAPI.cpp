// SPDX-FileCopyrightText: 2023 flowln <flowlnlnln@gmail.com>
//
// SPDX-License-Identifier: GPL-3.0-only

#include "NetworkResourceAPI.h"
#include <memory>

#include "Application.h"
#include "net/NetJob.h"

#include "modplatform/ModIndex.h"

Task::Ptr NetworkResourceAPI::searchProjects(SearchArgs&& args, SearchCallbacks&& callbacks) const
{
    auto search_url_optional = getSearchURL(args);
    if (!search_url_optional.has_value()) {
        callbacks.on_fail("Failed to create search URL", -1);
        return nullptr;
    }

    auto search_url = search_url_optional.value();

    auto response = std::make_shared<QByteArray>();
    auto netJob = makeShared<NetJob>(QString("%1::Search").arg(debugName()), APPLICATION->network());

    netJob->addNetAction(Net::Download::makeByteArray(QUrl(search_url), response));

    QObject::connect(netJob.get(), &NetJob::succeeded, [this, response, callbacks] {
        QJsonParseError parse_error{};
        QJsonDocument doc = QJsonDocument::fromJson(*response, &parse_error);
        if (parse_error.error != QJsonParseError::NoError) {
            qWarning() << "Error while parsing JSON response from " << debugName() << " at " << parse_error.offset
                       << " reason: " << parse_error.errorString();
            qWarning() << *response;

            callbacks.on_fail(parse_error.errorString(), -1);

            return;
        }

        callbacks.on_succeed(doc);
    });

    QObject::connect(netJob.get(), &NetJob::failed, [&netJob, callbacks](QString reason) {
        int network_error_code = -1;
        if (auto* failed_action = netJob->getFailedActions().at(0); failed_action && failed_action->m_reply)
            network_error_code = failed_action->m_reply->attribute(QNetworkRequest::HttpStatusCodeAttribute).toInt();

        callbacks.on_fail(reason, network_error_code);
    });
    QObject::connect(netJob.get(), &NetJob::aborted, [callbacks] { callbacks.on_abort(); });
<<<<<<< HEAD
    QObject::connect(netJob.get(), &NetJob::finished, [response] { delete response; });
=======
>>>>>>> 046d5101

    return netJob;
}

Task::Ptr NetworkResourceAPI::getProjectInfo(ProjectInfoArgs&& args, ProjectInfoCallbacks&& callbacks) const
{
    auto response = std::make_shared<QByteArray>();
    auto job = getProject(args.pack.addonId.toString(), response);

    QObject::connect(job.get(), &NetJob::succeeded, [response, callbacks, args] {
        QJsonParseError parse_error{};
        QJsonDocument doc = QJsonDocument::fromJson(*response, &parse_error);
        if (parse_error.error != QJsonParseError::NoError) {
            qWarning() << "Error while parsing JSON response for mod info at " << parse_error.offset
                       << " reason: " << parse_error.errorString();
            qWarning() << *response;
            return;
        }

        callbacks.on_succeed(doc, args.pack);
    });

    return job;
}

Task::Ptr NetworkResourceAPI::getProjectVersions(VersionSearchArgs&& args, VersionSearchCallbacks&& callbacks) const
{
    auto versions_url_optional = getVersionsURL(args);
    if (!versions_url_optional.has_value())
        return nullptr;

    auto versions_url = versions_url_optional.value();

    auto netJob = makeShared<NetJob>(QString("%1::Versions").arg(args.pack.name), APPLICATION->network());
    auto response = std::make_shared<QByteArray>();

    netJob->addNetAction(Net::Download::makeByteArray(versions_url, response));

    QObject::connect(netJob.get(), &NetJob::succeeded, [response, callbacks, args] {
        QJsonParseError parse_error{};
        QJsonDocument doc = QJsonDocument::fromJson(*response, &parse_error);
        if (parse_error.error != QJsonParseError::NoError) {
            qWarning() << "Error while parsing JSON response for getting versions at " << parse_error.offset
                       << " reason: " << parse_error.errorString();
            qWarning() << *response;
            return;
        }

        callbacks.on_succeed(doc, args.pack);
    });

<<<<<<< HEAD
    QObject::connect(netJob.get(), &NetJob::finished, [response] { delete response; });

=======
>>>>>>> 046d5101
    return netJob;
}

Task::Ptr NetworkResourceAPI::getProject(QString addonId, std::shared_ptr<QByteArray> response) const
{
    auto project_url_optional = getInfoURL(addonId);
    if (!project_url_optional.has_value())
        return nullptr;

    auto project_url = project_url_optional.value();

    auto netJob = makeShared<NetJob>(QString("%1::GetProject").arg(addonId), APPLICATION->network());

    netJob->addNetAction(Net::Download::makeByteArray(QUrl(project_url), response));

<<<<<<< HEAD
    QObject::connect(netJob.get(), &NetJob::finished, [response] { delete response; });

    return netJob;
}

Task::Ptr NetworkResourceAPI::getDependencyVersion(DependencySearchArgs&& args, DependencySearchCallbacks&& callbacks) const
{
    auto versions_url_optional = getDependencyURL(args);
    if (!versions_url_optional.has_value())
        return nullptr;

    auto versions_url = versions_url_optional.value();

    auto netJob = makeShared<NetJob>(QString("%1::Dependency").arg(args.dependency.addonId.toString()), APPLICATION->network());
    auto response = new QByteArray();

    netJob->addNetAction(Net::Download::makeByteArray(versions_url, response));

    QObject::connect(netJob.get(), &NetJob::succeeded, [=] {
        QJsonParseError parse_error{};
        QJsonDocument doc = QJsonDocument::fromJson(*response, &parse_error);
        if (parse_error.error != QJsonParseError::NoError) {
            qWarning() << "Error while parsing JSON response for getting versions at " << parse_error.offset
                       << " reason: " << parse_error.errorString();
            qWarning() << *response;
            return;
        }

        callbacks.on_succeed(doc, args.dependency);
    });

    QObject::connect(netJob.get(), &NetJob::finished, [response] { delete response; });

=======
>>>>>>> 046d5101
    return netJob;
};<|MERGE_RESOLUTION|>--- conflicted
+++ resolved
@@ -49,10 +49,6 @@
         callbacks.on_fail(reason, network_error_code);
     });
     QObject::connect(netJob.get(), &NetJob::aborted, [callbacks] { callbacks.on_abort(); });
-<<<<<<< HEAD
-    QObject::connect(netJob.get(), &NetJob::finished, [response] { delete response; });
-=======
->>>>>>> 046d5101
 
     return netJob;
 }
@@ -104,11 +100,6 @@
         callbacks.on_succeed(doc, args.pack);
     });
 
-<<<<<<< HEAD
-    QObject::connect(netJob.get(), &NetJob::finished, [response] { delete response; });
-
-=======
->>>>>>> 046d5101
     return netJob;
 }
 
@@ -124,9 +115,6 @@
 
     netJob->addNetAction(Net::Download::makeByteArray(QUrl(project_url), response));
 
-<<<<<<< HEAD
-    QObject::connect(netJob.get(), &NetJob::finished, [response] { delete response; });
-
     return netJob;
 }
 
@@ -139,7 +127,7 @@
     auto versions_url = versions_url_optional.value();
 
     auto netJob = makeShared<NetJob>(QString("%1::Dependency").arg(args.dependency.addonId.toString()), APPLICATION->network());
-    auto response = new QByteArray();
+    auto response = std::make_shared<QByteArray>();
 
     netJob->addNetAction(Net::Download::makeByteArray(versions_url, response));
 
@@ -156,9 +144,5 @@
         callbacks.on_succeed(doc, args.dependency);
     });
 
-    QObject::connect(netJob.get(), &NetJob::finished, [response] { delete response; });
-
-=======
->>>>>>> 046d5101
     return netJob;
 };