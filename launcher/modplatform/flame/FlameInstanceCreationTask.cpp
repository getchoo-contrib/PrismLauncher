--- conflicted
+++ resolved
@@ -62,17 +62,8 @@
 #include "minecraft/World.h"
 #include "minecraft/mod/tasks/LocalResourceParse.h"
 
-<<<<<<< HEAD
 #include "net/ApiDownload.h"
 
-
-const static QMap<QString, QString> forgemap = { { "1.2.5", "3.4.9.171" },
-                                                 { "1.4.2", "6.0.1.355" },
-                                                 { "1.4.7", "6.6.2.534" },
-                                                 { "1.5.2", "7.8.1.737" } };
-
-=======
->>>>>>> 6ffcfcd7
 static const FlameAPI api;
 
 bool FlameCreationTask::abort()
