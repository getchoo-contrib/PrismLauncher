--- conflicted
+++ resolved
@@ -133,16 +133,10 @@
             for (auto file : arr) {
                 auto file_obj = Json::requireObject(file);
                 auto file_tmp = FlameMod::loadIndexedPackVersion(file_obj);
-<<<<<<< HEAD
-                bool better_release = file_tmp.version_type <= ver_tmp.version_type;
-                if (file_tmp.date > ver_tmp.date && better_release) {
-                    ver_tmp = file_tmp;
-                    latest_file_obj = file_obj;
-                }
-=======
-                if (file_tmp.date > ver.date && (!args.loaders.has_value() || !file_tmp.loaders || args.loaders.value() & file_tmp.loaders))
+                if (file_tmp.date > ver.date &&
+                    (!args.loaders.has_value() || !file_tmp.loaders || args.loaders.value() & file_tmp.loaders) &&
+                    file_tmp.version_type <= ver.version_type)
                     ver = file_tmp;
->>>>>>> 59e565ef
             }
 
         } catch (Json::JsonException& e) {
