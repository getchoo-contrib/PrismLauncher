// SPDX-FileCopyrightText: 2023 flowln <flowlnlnln@gmail.com>
//
// SPDX-License-Identifier: GPL-3.0-only

#include "FlameAPI.h"
#include "FlameModIndex.h"

#include "Application.h"
#include "BuildConfig.h"
#include "Json.h"
#include "net/ApiUpload.h"
#include "net/NetJob.h"
#include "net/ApiDownload.h"
#include "net/Upload.h"

Task::Ptr FlameAPI::matchFingerprints(const QList<uint>& fingerprints, std::shared_ptr<QByteArray> response)
{
    auto netJob = makeShared<NetJob>(QString("Flame::MatchFingerprints"), APPLICATION->network());

    QJsonObject body_obj;
    QJsonArray fingerprints_arr;
    for (auto& fp : fingerprints) {
        fingerprints_arr.append(QString("%1").arg(fp));
    }

    body_obj["fingerprints"] = fingerprints_arr;

    QJsonDocument body(body_obj);
    auto body_raw = body.toJson();

    netJob->addNetAction(Net::ApiUpload::makeByteArray(QString("https://api.curseforge.com/v1/fingerprints"), response, body_raw));

    return netJob;
}

auto FlameAPI::getModFileChangelog(int modId, int fileId) -> QString
{
    QEventLoop lock;
    QString changelog;

    auto netJob = makeShared<NetJob>(QString("Flame::FileChangelog"), APPLICATION->network());
    auto response = std::make_shared<QByteArray>();
    netJob->addNetAction(Net::ApiDownload::makeByteArray(
        QString("https://api.curseforge.com/v1/mods/%1/files/%2/changelog")
            .arg(QString::fromStdString(std::to_string(modId)), QString::fromStdString(std::to_string(fileId))),
        response));

    QObject::connect(netJob.get(), &NetJob::succeeded, [&netJob, response, &changelog] {
        QJsonParseError parse_error{};
        QJsonDocument doc = QJsonDocument::fromJson(*response, &parse_error);
        if (parse_error.error != QJsonParseError::NoError) {
            qWarning() << "Error while parsing JSON response from Flame::FileChangelog at " << parse_error.offset
                       << " reason: " << parse_error.errorString();
            qWarning() << *response;

            netJob->failed(parse_error.errorString());
            return;
        }

        changelog = Json::ensureString(doc.object(), "data");
    });

    QObject::connect(netJob.get(), &NetJob::finished, [&lock] { lock.quit(); });

    netJob->start();
    lock.exec();

    return changelog;
}

auto FlameAPI::getModDescription(int modId) -> QString
{
    QEventLoop lock;
    QString description;

    auto netJob = makeShared<NetJob>(QString("Flame::ModDescription"), APPLICATION->network());
    auto response = std::make_shared<QByteArray>();
<<<<<<< HEAD
    netJob->addNetAction(Net::ApiDownload::makeByteArray(
        QString("https://api.curseforge.com/v1/mods/%1/description").arg(QString::number(modId)), response.get()));
=======
    netJob->addNetAction(
        Net::ApiDownload::makeByteArray(QString("https://api.curseforge.com/v1/mods/%1/description").arg(QString::number(modId)), response));
>>>>>>> 013a26aa

    QObject::connect(netJob.get(), &NetJob::succeeded, [&netJob, response, &description] {
        QJsonParseError parse_error{};
        QJsonDocument doc = QJsonDocument::fromJson(*response, &parse_error);
        if (parse_error.error != QJsonParseError::NoError) {
            qWarning() << "Error while parsing JSON response from Flame::ModDescription at " << parse_error.offset
                       << " reason: " << parse_error.errorString();
            qWarning() << *response;

            netJob->failed(parse_error.errorString());
            return;
        }

        description = Json::ensureString(doc.object(), "data");
    });

    QObject::connect(netJob.get(), &NetJob::finished, [&lock] { lock.quit(); });

    netJob->start();
    lock.exec();

    return description;
}

auto FlameAPI::getLatestVersion(VersionSearchArgs&& args) -> ModPlatform::IndexedVersion
{
    auto versions_url_optional = getVersionsURL(args);
    if (!versions_url_optional.has_value())
        return {};

    auto versions_url = versions_url_optional.value();

    QEventLoop loop;

    auto netJob = makeShared<NetJob>(QString("Flame::GetLatestVersion(%1)").arg(args.pack.name), APPLICATION->network());
    auto response = std::make_shared<QByteArray>();
    ModPlatform::IndexedVersion ver;

<<<<<<< HEAD
    netJob->addNetAction(Net::ApiDownload::makeByteArray(versions_url, response.get()));
=======
    netJob->addNetAction(Net::ApiDownload::makeByteArray(versions_url, response));
>>>>>>> 013a26aa

    QObject::connect(netJob.get(), &NetJob::succeeded, [response, args, &ver] {
        QJsonParseError parse_error{};
        QJsonDocument doc = QJsonDocument::fromJson(*response, &parse_error);
        if (parse_error.error != QJsonParseError::NoError) {
            qWarning() << "Error while parsing JSON response from latest mod version at " << parse_error.offset
                       << " reason: " << parse_error.errorString();
            qWarning() << *response;
            return;
        }

        try {
            auto obj = Json::requireObject(doc);
            auto arr = Json::requireArray(obj, "data");

            QJsonObject latest_file_obj;
            ModPlatform::IndexedVersion ver_tmp;

            for (auto file : arr) {
                auto file_obj = Json::requireObject(file);
                auto file_tmp = FlameMod::loadIndexedPackVersion(file_obj);
                if (file_tmp.date > ver_tmp.date) {
                    ver_tmp = file_tmp;
                    latest_file_obj = file_obj;
                }
            }

            ver = FlameMod::loadIndexedPackVersion(latest_file_obj);
        } catch (Json::JsonException& e) {
            qCritical() << "Failed to parse response from a version request.";
            qCritical() << e.what();
            qDebug() << doc;
        }
    });

    QObject::connect(netJob.get(), &NetJob::finished, [&loop] { loop.quit(); });

    netJob->start();

    loop.exec();

    return ver;
}

Task::Ptr FlameAPI::getProjects(QStringList addonIds, std::shared_ptr<QByteArray> response) const
{
    auto netJob = makeShared<NetJob>(QString("Flame::GetProjects"), APPLICATION->network());

    QJsonObject body_obj;
    QJsonArray addons_arr;
    for (auto& addonId : addonIds) {
        addons_arr.append(addonId);
    }

    body_obj["modIds"] = addons_arr;

    QJsonDocument body(body_obj);
    auto body_raw = body.toJson();

    netJob->addNetAction(Net::ApiUpload::makeByteArray(QString("https://api.curseforge.com/v1/mods"), response, body_raw));

    QObject::connect(netJob.get(), &NetJob::failed, [body_raw] { qDebug() << body_raw; });

    return netJob;
}

Task::Ptr FlameAPI::getFiles(const QStringList& fileIds, std::shared_ptr<QByteArray> response) const
{
    auto netJob = makeShared<NetJob>(QString("Flame::GetFiles"), APPLICATION->network());

    QJsonObject body_obj;
    QJsonArray files_arr;
    for (auto& fileId : fileIds) {
        files_arr.append(fileId);
    }

    body_obj["fileIds"] = files_arr;

    QJsonDocument body(body_obj);
    auto body_raw = body.toJson();

    netJob->addNetAction(Net::ApiUpload::makeByteArray(QString("https://api.curseforge.com/v1/mods/files"), response, body_raw));

    QObject::connect(netJob.get(), &NetJob::failed, [body_raw] { qDebug() << body_raw; });

    return netJob;
}

// https://docs.curseforge.com/?python#tocS_ModsSearchSortField
static QList<ResourceAPI::SortingMethod> s_sorts = { { 1, "Featured", QObject::tr("Sort by Featured") },
                                                     { 2, "Popularity", QObject::tr("Sort by Popularity") },
                                                     { 3, "LastUpdated", QObject::tr("Sort by Last Updated") },
                                                     { 4, "Name", QObject::tr("Sort by Name") },
                                                     { 5, "Author", QObject::tr("Sort by Author") },
                                                     { 6, "TotalDownloads", QObject::tr("Sort by Downloads") },
                                                     { 7, "Category", QObject::tr("Sort by Category") },
                                                     { 8, "GameVersion", QObject::tr("Sort by Game Version") } };

QList<ResourceAPI::SortingMethod> FlameAPI::getSortingMethods() const
{
    return s_sorts;
}<|MERGE_RESOLUTION|>--- conflicted
+++ resolved
@@ -75,13 +75,8 @@
 
     auto netJob = makeShared<NetJob>(QString("Flame::ModDescription"), APPLICATION->network());
     auto response = std::make_shared<QByteArray>();
-<<<<<<< HEAD
-    netJob->addNetAction(Net::ApiDownload::makeByteArray(
-        QString("https://api.curseforge.com/v1/mods/%1/description").arg(QString::number(modId)), response.get()));
-=======
     netJob->addNetAction(
         Net::ApiDownload::makeByteArray(QString("https://api.curseforge.com/v1/mods/%1/description").arg(QString::number(modId)), response));
->>>>>>> 013a26aa
 
     QObject::connect(netJob.get(), &NetJob::succeeded, [&netJob, response, &description] {
         QJsonParseError parse_error{};
@@ -120,11 +115,7 @@
     auto response = std::make_shared<QByteArray>();
     ModPlatform::IndexedVersion ver;
 
-<<<<<<< HEAD
-    netJob->addNetAction(Net::ApiDownload::makeByteArray(versions_url, response.get()));
-=======
     netJob->addNetAction(Net::ApiDownload::makeByteArray(versions_url, response));
->>>>>>> 013a26aa
 
     QObject::connect(netJob.get(), &NetJob::succeeded, [response, args, &ver] {
         QJsonParseError parse_error{};
