--- conflicted
+++ resolved
@@ -48,11 +48,7 @@
     Q_OBJECT
    public:
     using Ptr = shared_qobject_ptr<class Download>;
-<<<<<<< HEAD
-    explicit Download() : NetRequest() { logCat = taskDownloadLogC; };
-=======
     explicit Download() : NetRequest() { logCat = taskDownloadLogC; }
->>>>>>> 8f5bb982
 
 #if defined(LAUNCHER_APPLICATION)
     static auto makeCached(QUrl url, MetaEntryPtr entry, Options options = Option::NoOptions) -> Download::Ptr;
