// SPDX-FileCopyrightText: 2022 Sefa Eyeoglu <contact@scrumplex.net>
//
// SPDX-License-Identifier: GPL-3.0-only AND Apache-2.0

/*
 *  Prism Launcher - Minecraft Launcher
 *  Copyright (C) 2022 Sefa Eyeoglu <contact@scrumplex.net>
 *  Copyright (C) 2022 Lenny McLennington <lenny@sneed.church>
 *  Copyright (C) 2022 Tayou <git@tayou.org>
 *  Copyright (C) 2023 TheKodeToad <TheKodeToad@proton.me>
 *  Copyright (C) 2023 Rachel Powers <508861+Ryex@users.noreply.github.com>
 *  Copyright (C) 2023 seth <getchoo at tuta dot io>
 *
 *  This program is free software: you can redistribute it and/or modify
 *  it under the terms of the GNU General Public License as published by
 *  the Free Software Foundation, version 3.
 *
 *  This program is distributed in the hope that it will be useful,
 *  but WITHOUT ANY WARRANTY; without even the implied warranty of
 *  MERCHANTABILITY or FITNESS FOR A PARTICULAR PURPOSE.  See the
 *  GNU General Public License for more details.
 *
 *  You should have received a copy of the GNU General Public License
 *  along with this program.  If not, see <https://www.gnu.org/licenses/>.
 *
 * This file incorporates work covered by the following copyright and
 * permission notice:
 *
 *      Copyright 2013-2021 MultiMC Contributors
 *
 *      Licensed under the Apache License, Version 2.0 (the "License");
 *      you may not use this file except in compliance with the License.
 *      You may obtain a copy of the License at
 *
 *          http://www.apache.org/licenses/LICENSE-2.0
 *
 *      Unless required by applicable law or agreed to in writing, software
 *      distributed under the License is distributed on an "AS IS" BASIS,
 *      WITHOUT WARRANTIES OR CONDITIONS OF ANY KIND, either express or implied.
 *      See the License for the specific language governing permissions and
 *      limitations under the License.
 */

#include "Application.h"
#include "BuildConfig.h"

#include "DataMigrationTask.h"
#include "net/PasteUpload.h"
#include "pathmatcher/MultiMatcher.h"
#include "pathmatcher/SimplePrefixMatcher.h"
#include "settings/INIFile.h"
#include "ui/InstanceWindow.h"
#include "ui/MainWindow.h"

#include "ui/dialogs/ProgressDialog.h"
#include "ui/instanceview/AccessibleInstanceView.h"

#include "ui/pages/BasePageProvider.h"
#include "ui/pages/global/APIPage.h"
#include "ui/pages/global/AccountListPage.h"
#include "ui/pages/global/CustomCommandsPage.h"
#include "ui/pages/global/ExternalToolsPage.h"
#include "ui/pages/global/JavaPage.h"
#include "ui/pages/global/LanguagePage.h"
#include "ui/pages/global/LauncherPage.h"
#include "ui/pages/global/MinecraftPage.h"
#include "ui/pages/global/ProxyPage.h"

#include "ui/setupwizard/JavaWizardPage.h"
#include "ui/setupwizard/LanguageWizardPage.h"
#include "ui/setupwizard/PasteWizardPage.h"
#include "ui/setupwizard/SetupWizard.h"
#include "ui/setupwizard/ThemeWizardPage.h"

#include "ui/dialogs/CustomMessageBox.h"

#include "ui/pagedialog/PageDialog.h"

#include "ui/themes/ThemeManager.h"

#include "ApplicationMessage.h"

#include <iostream>
#include <mutex>

#include <QAccessible>
#include <QCommandLineParser>
#include <QDebug>
#include <QDir>
#include <QFileInfo>
#include <QFileOpenEvent>
#include <QIcon>
#include <QLibraryInfo>
#include <QList>
#include <QNetworkAccessManager>
#include <QStringList>
#include <QStyleFactory>
#include <QTranslator>
#include <QWindow>

#include "InstanceList.h"
#include "MTPixmapCache.h"

#include <minecraft/auth/AccountList.h>
#include "icons/IconList.h"
#include "net/HttpMetaCache.h"

#include "java/JavaUtils.h"

#include "updater/ExternalUpdater.h"

#include "tools/JProfiler.h"
#include "tools/JVisualVM.h"
#include "tools/MCEditTool.h"

#include "settings/INISettingsObject.h"
#include "settings/Setting.h"

#include "meta/Index.h"
#include "translations/TranslationsModel.h"

#include <DesktopServices.h>
#include <FileSystem.h>
#include <LocalPeer.h>

#include <stdlib.h>
#include <sys.h>

#ifdef Q_OS_LINUX
#include <dlfcn.h>
#include "MangoHud.h"
#include "gamemode_client.h"
#endif

#ifdef Q_OS_MAC
#include "updater/MacSparkleUpdater.h"
#else
#include "updater/PrismExternalUpdater.h"
#endif

#if defined Q_OS_WIN32
#ifndef WIN32_LEAN_AND_MEAN
#define WIN32_LEAN_AND_MEAN
#endif
#include <fcntl.h>
#include <io.h>
#include <stdio.h>
#include <windows.h>
#include <iostream>

#endif

#define STRINGIFY(x) #x
#define TOSTRING(x) STRINGIFY(x)

static const QLatin1String liveCheckFile("live.check");

PixmapCache* PixmapCache::s_instance = nullptr;

namespace {

/** This is used so that we can output to the log file in addition to the CLI. */
void appDebugOutput(QtMsgType type, const QMessageLogContext& context, const QString& msg)
{
    static std::mutex loggerMutex;
    const std::lock_guard<std::mutex> lock(loggerMutex);  // synchronized, QFile logFile is not thread-safe

    QString out = qFormatLogMessage(type, context, msg);
    out += QChar::LineFeed;

    APPLICATION->logFile->write(out.toUtf8());
    APPLICATION->logFile->flush();
    QTextStream(stderr) << out.toLocal8Bit();
    fflush(stderr);
}

}  // namespace

std::tuple<QDateTime, QString, QString, QString, QString> read_lock_File(const QString& path)
{
    auto contents = QString(FS::read(path));
    auto lines = contents.split('\n');

    QDateTime timestamp;
    QString from, to, target, data_path;
    for (auto line : lines) {
        auto index = line.indexOf("=");
        if (index < 0)
            continue;
        auto left = line.left(index);
        auto right = line.mid(index + 1);
        if (left.toLower() == "timestamp") {
            timestamp = QDateTime::fromString(right, Qt::ISODate);
        } else if (left.toLower() == "from") {
            from = right;
        } else if (left.toLower() == "to") {
            to = right;
        } else if (left.toLower() == "target") {
            target = right;
        } else if (left.toLower() == "data_path") {
            data_path = right;
        }
    }
    return std::make_tuple(timestamp, from, to, target, data_path);
}

#if defined Q_OS_WIN32

// taken from https://stackoverflow.com/a/25927081
// getting a proper output to console with redirection support on windows is apearently hell
void BindCrtHandlesToStdHandles(bool bindStdIn, bool bindStdOut, bool bindStdErr)
{
    // Re-initialize the C runtime "FILE" handles with clean handles bound to "nul". We do this because it has been
    // observed that the file number of our standard handle file objects can be assigned internally to a value of -2
    // when not bound to a valid target, which represents some kind of unknown internal invalid state. In this state our
    // call to "_dup2" fails, as it specifically tests to ensure that the target file number isn't equal to this value
    // before allowing the operation to continue. We can resolve this issue by first "re-opening" the target files to
    // use the "nul" device, which will place them into a valid state, after which we can redirect them to our target
    // using the "_dup2" function.
    if (bindStdIn) {
        FILE* dummyFile;
        freopen_s(&dummyFile, "nul", "r", stdin);
    }
    if (bindStdOut) {
        FILE* dummyFile;
        freopen_s(&dummyFile, "nul", "w", stdout);
    }
    if (bindStdErr) {
        FILE* dummyFile;
        freopen_s(&dummyFile, "nul", "w", stderr);
    }

    // Redirect unbuffered stdin from the current standard input handle
    if (bindStdIn) {
        HANDLE stdHandle = GetStdHandle(STD_INPUT_HANDLE);
        if (stdHandle != INVALID_HANDLE_VALUE) {
            int fileDescriptor = _open_osfhandle((intptr_t)stdHandle, _O_TEXT);
            if (fileDescriptor != -1) {
                FILE* file = _fdopen(fileDescriptor, "r");
                if (file != NULL) {
                    int dup2Result = _dup2(_fileno(file), _fileno(stdin));
                    if (dup2Result == 0) {
                        setvbuf(stdin, NULL, _IONBF, 0);
                    }
                }
            }
        }
    }

    // Redirect unbuffered stdout to the current standard output handle
    if (bindStdOut) {
        HANDLE stdHandle = GetStdHandle(STD_OUTPUT_HANDLE);
        if (stdHandle != INVALID_HANDLE_VALUE) {
            int fileDescriptor = _open_osfhandle((intptr_t)stdHandle, _O_TEXT);
            if (fileDescriptor != -1) {
                FILE* file = _fdopen(fileDescriptor, "w");
                if (file != NULL) {
                    int dup2Result = _dup2(_fileno(file), _fileno(stdout));
                    if (dup2Result == 0) {
                        setvbuf(stdout, NULL, _IONBF, 0);
                    }
                }
            }
        }
    }

    // Redirect unbuffered stderr to the current standard error handle
    if (bindStdErr) {
        HANDLE stdHandle = GetStdHandle(STD_ERROR_HANDLE);
        if (stdHandle != INVALID_HANDLE_VALUE) {
            int fileDescriptor = _open_osfhandle((intptr_t)stdHandle, _O_TEXT);
            if (fileDescriptor != -1) {
                FILE* file = _fdopen(fileDescriptor, "w");
                if (file != NULL) {
                    int dup2Result = _dup2(_fileno(file), _fileno(stderr));
                    if (dup2Result == 0) {
                        setvbuf(stderr, NULL, _IONBF, 0);
                    }
                }
            }
        }
    }

    // Clear the error state for each of the C++ standard stream objects. We need to do this, as attempts to access the
    // standard streams before they refer to a valid target will cause the iostream objects to enter an error state. In
    // versions of Visual Studio after 2005, this seems to always occur during startup regardless of whether anything
    // has been read from or written to the targets or not.
    if (bindStdIn) {
        std::wcin.clear();
        std::cin.clear();
    }
    if (bindStdOut) {
        std::wcout.clear();
        std::cout.clear();
    }
    if (bindStdErr) {
        std::wcerr.clear();
        std::cerr.clear();
    }
}
#endif

Application::Application(int& argc, char** argv) : QApplication(argc, argv)
{
#if defined Q_OS_WIN32
    // attach the parent console if stdout not already captured
    auto stdout_type = GetFileType(GetStdHandle(STD_OUTPUT_HANDLE));
    if (stdout_type == FILE_TYPE_CHAR || stdout_type == FILE_TYPE_UNKNOWN) {
        if (AttachConsole(ATTACH_PARENT_PROCESS)) {
            BindCrtHandlesToStdHandles(true, true, true);
            consoleAttached = true;
        }
    }
#endif
    setOrganizationName(BuildConfig.LAUNCHER_NAME);
    setOrganizationDomain(BuildConfig.LAUNCHER_DOMAIN);
    setApplicationName(BuildConfig.LAUNCHER_NAME);
    setApplicationDisplayName(QString("%1 %2").arg(BuildConfig.LAUNCHER_DISPLAYNAME, BuildConfig.printableVersionString()));
    setApplicationVersion(BuildConfig.printableVersionString() + "\n" + BuildConfig.GIT_COMMIT);
    setDesktopFileName(BuildConfig.LAUNCHER_DESKTOPFILENAME);
    startTime = QDateTime::currentDateTime();

    // Don't quit on hiding the last window
    this->setQuitOnLastWindowClosed(false);

    // Commandline parsing
    QCommandLineParser parser;
    parser.setApplicationDescription(BuildConfig.LAUNCHER_DISPLAYNAME);

    parser.addOptions(
        { { { "d", "dir" }, "Use a custom path as application root (use '.' for current directory)", "directory" },
          { { "l", "launch" }, "Launch the specified instance (by instance ID)", "instance" },
          { { "s", "server" }, "Join the specified server on launch (only valid in combination with --launch)", "address" },
          { { "a", "profile" }, "Use the account specified by its profile name (only valid in combination with --launch)", "profile" },
          { "alive", "Write a small '" + liveCheckFile + "' file after the launcher starts" },
          { { "I", "import" }, "Import instance from specified zip (local path or URL)", "file" },
          { "show", "Opens the window for the specified instance (by instance ID)", "show" } });
    parser.addHelpOption();
    parser.addVersionOption();

    parser.process(arguments());

    m_instanceIdToLaunch = parser.value("launch");
    m_serverToJoin = parser.value("server");
    m_profileToUse = parser.value("profile");
    m_liveCheck = parser.isSet("alive");

    m_instanceIdToShowWindowOf = parser.value("show");

    for (auto zip_path : parser.values("import")) {
        m_zipsToImport.append(QUrl::fromLocalFile(QFileInfo(zip_path).absoluteFilePath()));
    }

    // treat unspecified positional arguments as import urls
    for (auto zip_path : parser.positionalArguments()) {
        m_zipsToImport.append(QUrl::fromLocalFile(QFileInfo(zip_path).absoluteFilePath()));
    }

    // error if --launch is missing with --server or --profile
    if ((!m_serverToJoin.isEmpty() || !m_profileToUse.isEmpty()) && m_instanceIdToLaunch.isEmpty()) {
        std::cerr << "--server and --profile can only be used in combination with --launch!" << std::endl;
        m_status = Application::Failed;
        return;
    }

    QString origcwdPath = QDir::currentPath();
    QString binPath = applicationDirPath();

    {
        // Root path is used for updates and portable data
#if defined(Q_OS_LINUX) || defined(Q_OS_FREEBSD) || defined(Q_OS_OPENBSD)
        QDir foo(FS::PathCombine(binPath, ".."));  // typically portable-root or /usr
        m_rootPath = foo.absolutePath();
#elif defined(Q_OS_WIN32)
        m_rootPath = binPath;
#elif defined(Q_OS_MAC)
        QDir foo(FS::PathCombine(binPath, "../.."));
        m_rootPath = foo.absolutePath();
        // on macOS, touch the root to force Finder to reload the .app metadata (and fix any icon change issues)
        FS::updateTimestamp(m_rootPath);
#endif
    }

    QString adjustedBy;
    QString dataPath;
    // change folder
    QString dirParam = parser.value("dir");
    if (!dirParam.isEmpty()) {
        // the dir param. it makes multimc data path point to whatever the user specified
        // on command line
        adjustedBy = "Command line";
        dataPath = dirParam;
    } else {
        QDir foo(FS::PathCombine(QStandardPaths::writableLocation(QStandardPaths::AppDataLocation), ".."));
        dataPath = foo.absolutePath();
        adjustedBy = "Persistent data path";

#ifndef Q_OS_MACOS
        if (QFile::exists(FS::PathCombine(m_rootPath, "portable.txt"))) {
            dataPath = m_rootPath;
            adjustedBy = "Portable data path";
            m_portable = true;
        }
#endif
    }

    if (!FS::ensureFolderPathExists(dataPath)) {
        showFatalErrorMessage(
            "The launcher data folder could not be created.",
            QString("The launcher data folder could not be created.\n"
                    "\n"
                    "Make sure you have the right permissions to the launcher data folder and any folder needed to access it.\n"
                    "(%1)\n"
                    "\n"
                    "The launcher cannot continue until you fix this problem.")
                .arg(dataPath));
        return;
    }
    if (!QDir::setCurrent(dataPath)) {
        showFatalErrorMessage("The launcher data folder could not be opened.",
                              QString("The launcher data folder could not be opened.\n"
                                      "\n"
                                      "Make sure you have the right permissions to the launcher data folder.\n"
                                      "(%1)\n"
                                      "\n"
                                      "The launcher cannot continue until you fix this problem.")
                                  .arg(dataPath));
        return;
    }
    m_dataPath = dataPath;

    /*
     * Establish the mechanism for communication with an already running PrismLauncher that uses the same data path.
     * If there is one, tell it what the user actually wanted to do and exit.
     * We want to initialize this before logging to avoid messing with the log of a potential already running copy.
     */
    auto appID = ApplicationId::fromPathAndVersion(QDir::currentPath(), BuildConfig.printableVersionString());
    {
        // FIXME: you can run the same binaries with multiple data dirs and they won't clash. This could cause issues for updates.
        m_peerInstance = new LocalPeer(this, appID);
        connect(m_peerInstance, &LocalPeer::messageReceived, this, &Application::messageReceived);
        if (m_peerInstance->isClient()) {
            int timeout = 2000;

            if (m_instanceIdToLaunch.isEmpty()) {
                ApplicationMessage activate;
                activate.command = "activate";
                m_peerInstance->sendMessage(activate.serialize(), timeout);

                if (!m_zipsToImport.isEmpty()) {
                    for (auto zip_url : m_zipsToImport) {
                        ApplicationMessage import;
                        import.command = "import";
                        import.args.insert("path", zip_url.toString());
                        m_peerInstance->sendMessage(import.serialize(), timeout);
                    }
                }
            } else {
                ApplicationMessage launch;
                launch.command = "launch";
                launch.args["id"] = m_instanceIdToLaunch;

                if (!m_serverToJoin.isEmpty()) {
                    launch.args["server"] = m_serverToJoin;
                }
                if (!m_profileToUse.isEmpty()) {
                    launch.args["profile"] = m_profileToUse;
                }
                m_peerInstance->sendMessage(launch.serialize(), timeout);
            }
            m_status = Application::Succeeded;
            return;
        }
    }

    // init the logger
    {
        static const QString baseLogFile = BuildConfig.LAUNCHER_NAME + "-%0.log";
        static const QString logBase = FS::PathCombine("logs", baseLogFile);
        auto moveFile = [](const QString& oldName, const QString& newName) {
            QFile::remove(newName);
            QFile::copy(oldName, newName);
            QFile::remove(oldName);
        };
        if (FS::ensureFolderPathExists("logs")) {  // if this did not fail
            for (auto i = 0; i <= 4; i++)
                if (auto oldName = baseLogFile.arg(i);
                    QFile::exists(oldName))  // do not pointlessly delete new files if the old ones are not there
                    moveFile(oldName, logBase.arg(i));
        }

        for (auto i = 4; i > 0; i--)
            moveFile(logBase.arg(i - 1), logBase.arg(i));

        logFile = std::unique_ptr<QFile>(new QFile(logBase.arg(0)));
        if (!logFile->open(QIODevice::WriteOnly | QIODevice::Text | QIODevice::Truncate)) {
            showFatalErrorMessage("The launcher data folder is not writable!",
                                  QString("The launcher couldn't create a log file - the data folder is not writable.\n"
                                          "\n"
                                          "Make sure you have write permissions to the data folder.\n"
                                          "(%1)\n"
                                          "\n"
                                          "The launcher cannot continue until you fix this problem.")
                                      .arg(dataPath));
            return;
        }
        qInstallMessageHandler(appDebugOutput);

        qSetMessagePattern(
            "%{time process}"
            " "
            "%{if-debug}D%{endif}"
            "%{if-info}I%{endif}"
            "%{if-warning}W%{endif}"
            "%{if-critical}C%{endif}"
            "%{if-fatal}F%{endif}"
            " "
            "|"
            " "
            "%{if-category}[%{category}]: %{endif}"
            "%{message}");

        bool foundLoggingRules = false;

        auto logRulesFile = QStringLiteral("qtlogging.ini");
        auto logRulesPath = FS::PathCombine(dataPath, logRulesFile);

        qDebug() << "Testing" << logRulesPath << "...";
        foundLoggingRules = QFile::exists(logRulesPath);

        // search the dataPath()
        // seach app data standard path
        if (!foundLoggingRules && !isPortable() && dirParam.isEmpty()) {
            logRulesPath = QStandardPaths::locate(QStandardPaths::AppDataLocation, FS::PathCombine("..", logRulesFile));
            if (!logRulesPath.isEmpty()) {
                qDebug() << "Found" << logRulesPath << "...";
                foundLoggingRules = true;
            }
        }
        // seach root path
<<<<<<< HEAD
        if (!foundLoggingRules) {
            logRulesPath = FS::PathCombine(m_rootPath, logRulesFile);
=======
        if(!foundLoggingRules) {
#if defined(Q_OS_LINUX) || defined(Q_OS_FREEBSD) || defined(Q_OS_OPENBSD)
           logRulesPath = FS::PathCombine(m_rootPath, "share", BuildConfig.LAUNCHER_NAME, logRulesFile); 
#else
           logRulesPath = FS::PathCombine(m_rootPath, logRulesFile); 
#endif
>>>>>>> 9137721e
            qDebug() << "Testing" << logRulesPath << "...";
            foundLoggingRules = QFile::exists(logRulesPath);
        }

        if (foundLoggingRules) {
            // load and set logging rules
            qDebug() << "Loading logging rules from:" << logRulesPath;
            QSettings loggingRules(logRulesPath, QSettings::IniFormat);
            loggingRules.beginGroup("Rules");
            QStringList rule_names = loggingRules.childKeys();
            QStringList rules;
            qDebug() << "Setting log rules:";
            for (auto rule_name : rule_names) {
                auto rule = QString("%1=%2").arg(rule_name).arg(loggingRules.value(rule_name).toString());
                rules.append(rule);
                qDebug() << "    " << rule;
            }
            auto rules_str = rules.join("\n");
            QLoggingCategory::setFilterRules(rules_str);
        }

        qDebug() << "<> Log initialized.";
    }

    {
        bool migrated = false;

        if (!migrated)
            migrated = handleDataMigration(
                dataPath, FS::PathCombine(QStandardPaths::writableLocation(QStandardPaths::AppDataLocation), "../../PolyMC"), "PolyMC",
                "polymc.cfg");
        if (!migrated)
            migrated = handleDataMigration(
                dataPath, FS::PathCombine(QStandardPaths::writableLocation(QStandardPaths::AppDataLocation), "../../multimc"), "MultiMC",
                "multimc.cfg");
    }

    {
        qDebug() << qPrintable(BuildConfig.LAUNCHER_DISPLAYNAME) << ", (c) 2022-2023 "
                 << qPrintable(QString(BuildConfig.LAUNCHER_COPYRIGHT).replace("\n", ", "));
        qDebug() << "Version                    : " << BuildConfig.printableVersionString();
        qDebug() << "Platform                   : " << BuildConfig.BUILD_PLATFORM;
        qDebug() << "Git commit                 : " << BuildConfig.GIT_COMMIT;
        qDebug() << "Git refspec                : " << BuildConfig.GIT_REFSPEC;
        qDebug() << "Compiled for               : " << BuildConfig.systemID();
        qDebug() << "Compiled by                : " << BuildConfig.compilerID();
        qDebug() << "Build Artifact             : " << BuildConfig.BUILD_ARTIFACT;
        qDebug() << "Updates Enabled           : " << (updaterEnabled() ? "Yes" : "No");
        if (adjustedBy.size()) {
            qDebug() << "Work dir before adjustment : " << origcwdPath;
            qDebug() << "Work dir after adjustment  : " << QDir::currentPath();
            qDebug() << "Adjusted by                : " << adjustedBy;
        } else {
            qDebug() << "Work dir                   : " << QDir::currentPath();
        }
        qDebug() << "Binary path                : " << binPath;
        qDebug() << "Application root path      : " << m_rootPath;
        if (!m_instanceIdToLaunch.isEmpty()) {
            qDebug() << "ID of instance to launch   : " << m_instanceIdToLaunch;
        }
        if (!m_serverToJoin.isEmpty()) {
            qDebug() << "Address of server to join  :" << m_serverToJoin;
        }
        qDebug() << "<> Paths set.";
    }

    if (m_liveCheck) {
        QFile check(liveCheckFile);
        if (check.open(QIODevice::WriteOnly | QIODevice::Truncate)) {
            auto payload = appID.toString().toUtf8();
            if (check.write(payload) == payload.size()) {
                check.close();
            } else {
                qWarning() << "Could not write into" << liveCheckFile << "!";
                check.remove();  // also closes file!
            }
        } else {
            qWarning() << "Could not open" << liveCheckFile << "for writing!";
        }
    }

    // Initialize application settings
    {
        // Provide a fallback for migration from PolyMC
        m_settings.reset(new INISettingsObject({ BuildConfig.LAUNCHER_CONFIGFILE, "polymc.cfg", "multimc.cfg" }, this));

        // Theming
        m_settings->registerSetting("IconTheme", QString("pe_colored"));
        m_settings->registerSetting("ApplicationTheme", QString());
        m_settings->registerSetting("BackgroundCat", QString("kitteh"));

        // Remembered state
        m_settings->registerSetting("LastUsedGroupForNewInstance", QString());

        m_settings->registerSetting("MenuBarInsteadOfToolBar", false);

        QString defaultMonospace;
        int defaultSize = 11;
#ifdef Q_OS_WIN32
        defaultMonospace = "Courier";
        defaultSize = 10;
#elif defined(Q_OS_MAC)
        defaultMonospace = "Menlo";
#else
        defaultMonospace = "Monospace";
#endif

        // resolve the font so the default actually matches
        QFont consoleFont;
        consoleFont.setFamily(defaultMonospace);
        consoleFont.setStyleHint(QFont::Monospace);
        consoleFont.setFixedPitch(true);
        QFontInfo consoleFontInfo(consoleFont);
        QString resolvedDefaultMonospace = consoleFontInfo.family();
        QFont resolvedFont(resolvedDefaultMonospace);
        qDebug() << "Detected default console font:" << resolvedDefaultMonospace
                 << ", substitutions:" << resolvedFont.substitutions().join(',');

        m_settings->registerSetting("ConsoleFont", resolvedDefaultMonospace);
        m_settings->registerSetting("ConsoleFontSize", defaultSize);
        m_settings->registerSetting("ConsoleMaxLines", 100000);
        m_settings->registerSetting("ConsoleOverflowStop", true);

        // Folders
        m_settings->registerSetting("InstanceDir", "instances");
        m_settings->registerSetting({ "CentralModsDir", "ModsDir" }, "mods");
        m_settings->registerSetting("IconsDir", "icons");
        m_settings->registerSetting("DownloadsDir", QStandardPaths::writableLocation(QStandardPaths::DownloadLocation));
        m_settings->registerSetting("DownloadsDirWatchRecursive", false);

        // Editors
        m_settings->registerSetting("JsonEditor", QString());

        // Language
        m_settings->registerSetting("Language", QString());
        m_settings->registerSetting("UseSystemLocale", false);

        // Console
        m_settings->registerSetting("ShowConsole", false);
        m_settings->registerSetting("AutoCloseConsole", false);
        m_settings->registerSetting("ShowConsoleOnError", true);
        m_settings->registerSetting("LogPrePostOutput", true);

        // Window Size
        m_settings->registerSetting({ "LaunchMaximized", "MCWindowMaximize" }, false);
        m_settings->registerSetting({ "MinecraftWinWidth", "MCWindowWidth" }, 854);
        m_settings->registerSetting({ "MinecraftWinHeight", "MCWindowHeight" }, 480);

        // Proxy Settings
        m_settings->registerSetting("ProxyType", "None");
        m_settings->registerSetting({ "ProxyAddr", "ProxyHostName" }, "127.0.0.1");
        m_settings->registerSetting("ProxyPort", 8080);
        m_settings->registerSetting({ "ProxyUser", "ProxyUsername" }, "");
        m_settings->registerSetting({ "ProxyPass", "ProxyPassword" }, "");

        // Memory
        m_settings->registerSetting({ "MinMemAlloc", "MinMemoryAlloc" }, 512);
        m_settings->registerSetting({ "MaxMemAlloc", "MaxMemoryAlloc" }, suitableMaxMem());
        m_settings->registerSetting("PermGen", 128);

        // Java Settings
        m_settings->registerSetting("JavaPath", "");
        m_settings->registerSetting("JavaSignature", "");
        m_settings->registerSetting("JavaArchitecture", "");
        m_settings->registerSetting("JavaRealArchitecture", "");
        m_settings->registerSetting("JavaVersion", "");
        m_settings->registerSetting("JavaVendor", "");
        m_settings->registerSetting("LastHostname", "");
        m_settings->registerSetting("JvmArgs", "");
        m_settings->registerSetting("IgnoreJavaCompatibility", false);
        m_settings->registerSetting("IgnoreJavaWizard", false);

        // Mod loader settings
        m_settings->registerSetting("DisableQuiltBeacon", false);

        // Native library workarounds
        m_settings->registerSetting("UseNativeOpenAL", false);
        m_settings->registerSetting("UseNativeGLFW", false);

        // Peformance related options
        m_settings->registerSetting("EnableFeralGamemode", false);
        m_settings->registerSetting("EnableMangoHud", false);
        m_settings->registerSetting("UseDiscreteGpu", false);

        // Game time
        m_settings->registerSetting("ShowGameTime", true);
        m_settings->registerSetting("ShowGlobalGameTime", true);
        m_settings->registerSetting("RecordGameTime", true);

        // Minecraft launch method
        m_settings->registerSetting("MCLaunchMethod", "LauncherPart");

        // Minecraft mods
        m_settings->registerSetting("ModMetadataDisabled", false);

        // Minecraft offline player name
        m_settings->registerSetting("LastOfflinePlayerName", "");

        // Wrapper command for launch
        m_settings->registerSetting("WrapperCommand", "");

        // Custom Commands
        m_settings->registerSetting({ "PreLaunchCommand", "PreLaunchCmd" }, "");
        m_settings->registerSetting({ "PostExitCommand", "PostExitCmd" }, "");

        // The cat
        m_settings->registerSetting("TheCat", false);

        m_settings->registerSetting("ToolbarsLocked", false);

        m_settings->registerSetting("InstSortMode", "Name");
        m_settings->registerSetting("SelectedInstance", QString());

        // Window state and geometry
        m_settings->registerSetting("MainWindowState", "");
        m_settings->registerSetting("MainWindowGeometry", "");

        m_settings->registerSetting("ConsoleWindowState", "");
        m_settings->registerSetting("ConsoleWindowGeometry", "");

        m_settings->registerSetting("SettingsGeometry", "");

        m_settings->registerSetting("PagedGeometry", "");

        m_settings->registerSetting("NewInstanceGeometry", "");

        m_settings->registerSetting("UpdateDialogGeometry", "");

        m_settings->registerSetting("ModDownloadGeometry", "");
        m_settings->registerSetting("RPDownloadGeometry", "");
        m_settings->registerSetting("TPDownloadGeometry", "");
        m_settings->registerSetting("ShaderDownloadGeometry", "");

        // HACK: This code feels so stupid is there a less stupid way of doing this?
        {
            m_settings->registerSetting("PastebinURL", "");
            m_settings->registerSetting("PastebinType", PasteUpload::PasteType::Mclogs);
            m_settings->registerSetting("PastebinCustomAPIBase", "");

            QString pastebinURL = m_settings->get("PastebinURL").toString();

            bool userHadDefaultPastebin = pastebinURL == "https://0x0.st";
            if (!pastebinURL.isEmpty() && !userHadDefaultPastebin) {
                m_settings->set("PastebinType", PasteUpload::PasteType::NullPointer);
                m_settings->set("PastebinCustomAPIBase", pastebinURL);
                m_settings->reset("PastebinURL");
            }

            bool ok;
            int pasteType = m_settings->get("PastebinType").toInt(&ok);
            // If PastebinType is invalid then reset the related settings.
            if (!ok || !(PasteUpload::PasteType::First <= pasteType && pasteType <= PasteUpload::PasteType::Last)) {
                m_settings->reset("PastebinType");
                m_settings->reset("PastebinCustomAPIBase");
            }
        }
        {
            // Meta URL
            m_settings->registerSetting("MetaURLOverride", "");

            QUrl metaUrl(m_settings->get("MetaURLOverride").toString());

            // get rid of invalid meta urls
            if (!metaUrl.isValid() || metaUrl.scheme() != "http" || metaUrl.scheme() != "https")
                m_settings->reset("MetaURLOverride");
        }

        m_settings->registerSetting("CloseAfterLaunch", false);
        m_settings->registerSetting("QuitAfterGameStop", false);

        // Custom Microsoft Authentication Client ID
        m_settings->registerSetting("MSAClientIDOverride", "");

        // Custom Flame API Key
        {
            m_settings->registerSetting("CFKeyOverride", "");
            m_settings->registerSetting("FlameKeyOverride", "");

            QString flameKey = m_settings->get("CFKeyOverride").toString();

            if (!flameKey.isEmpty())
                m_settings->set("FlameKeyOverride", flameKey);
            m_settings->reset("CFKeyOverride");
        }
        m_settings->registerSetting("ModrinthToken", "");
        m_settings->registerSetting("UserAgentOverride", "");

        // Init page provider
        {
            m_globalSettingsProvider = std::make_shared<GenericPageProvider>(tr("Settings"));
            m_globalSettingsProvider->addPage<LauncherPage>();
            m_globalSettingsProvider->addPage<MinecraftPage>();
            m_globalSettingsProvider->addPage<JavaPage>();
            m_globalSettingsProvider->addPage<LanguagePage>();
            m_globalSettingsProvider->addPage<CustomCommandsPage>();
            m_globalSettingsProvider->addPage<ProxyPage>();
            m_globalSettingsProvider->addPage<ExternalToolsPage>();
            m_globalSettingsProvider->addPage<AccountListPage>();
            m_globalSettingsProvider->addPage<APIPage>();
        }

        PixmapCache::setInstance(new PixmapCache(this));

        qDebug() << "<> Settings loaded.";
    }

#ifndef QT_NO_ACCESSIBILITY
    QAccessible::installFactory(groupViewAccessibleFactory);
#endif /* !QT_NO_ACCESSIBILITY */

    // initialize network access and proxy setup
    {
        m_network.reset(new QNetworkAccessManager());
        QString proxyTypeStr = settings()->get("ProxyType").toString();
        QString addr = settings()->get("ProxyAddr").toString();
        int port = settings()->get("ProxyPort").value<qint16>();
        QString user = settings()->get("ProxyUser").toString();
        QString pass = settings()->get("ProxyPass").toString();
        updateProxySettings(proxyTypeStr, addr, port, user, pass);
        qDebug() << "<> Network done.";
    }

    // load translations
    {
        m_translations.reset(new TranslationsModel("translations"));
        auto bcp47Name = m_settings->get("Language").toString();
        m_translations->selectLanguage(bcp47Name);
        qDebug() << "Your language is" << bcp47Name;
        qDebug() << "<> Translations loaded.";
    }

    // Instance icons
    {
        auto setting = APPLICATION->settings()->getSetting("IconsDir");
        QStringList instFolders = { ":/icons/multimc/32x32/instances/", ":/icons/multimc/50x50/instances/",
                                    ":/icons/multimc/128x128/instances/", ":/icons/multimc/scalable/instances/" };
        m_icons.reset(new IconList(instFolders, setting->get().toString()));
        connect(setting.get(), &Setting::SettingChanged,
                [&](const Setting&, QVariant value) { m_icons->directoryChanged(value.toString()); });
        qDebug() << "<> Instance icons intialized.";
    }

    // Themes
    m_themeManager = std::make_unique<ThemeManager>(m_mainWindow);

    // initialize and load all instances
    {
        auto InstDirSetting = m_settings->getSetting("InstanceDir");
        // instance path: check for problems with '!' in instance path and warn the user in the log
        // and remember that we have to show him a dialog when the gui starts (if it does so)
        QString instDir = InstDirSetting->get().toString();
        qDebug() << "Instance path              : " << instDir;
        if (FS::checkProblemticPathJava(QDir(instDir))) {
            qWarning() << "Your instance path contains \'!\' and this is known to cause java problems!";
        }
        m_instances.reset(new InstanceList(m_settings, instDir, this));
        connect(InstDirSetting.get(), &Setting::SettingChanged, m_instances.get(), &InstanceList::on_InstFolderChanged);
        qDebug() << "Loading Instances...";
        m_instances->loadList();
        qDebug() << "<> Instances loaded.";
    }

    // and accounts
    {
        m_accounts.reset(new AccountList(this));
        qDebug() << "Loading accounts...";
        m_accounts->setListFilePath("accounts.json", true);
        m_accounts->loadList();
        m_accounts->fillQueue();
        qDebug() << "<> Accounts loaded.";
    }

    // init the http meta cache
    {
        m_metacache.reset(new HttpMetaCache("metacache"));
        m_metacache->addBase("asset_indexes", QDir("assets/indexes").absolutePath());
        m_metacache->addBase("asset_objects", QDir("assets/objects").absolutePath());
        m_metacache->addBase("versions", QDir("versions").absolutePath());
        m_metacache->addBase("libraries", QDir("libraries").absolutePath());
        m_metacache->addBase("minecraftforge", QDir("mods/minecraftforge").absolutePath());
        m_metacache->addBase("fmllibs", QDir("mods/minecraftforge/libs").absolutePath());
        m_metacache->addBase("liteloader", QDir("mods/liteloader").absolutePath());
        m_metacache->addBase("general", QDir("cache").absolutePath());
        m_metacache->addBase("ATLauncherPacks", QDir("cache/ATLauncherPacks").absolutePath());
        m_metacache->addBase("FTBPacks", QDir("cache/FTBPacks").absolutePath());
        m_metacache->addBase("ModpacksCHPacks", QDir("cache/ModpacksCHPacks").absolutePath());
        m_metacache->addBase("TechnicPacks", QDir("cache/TechnicPacks").absolutePath());
        m_metacache->addBase("FlamePacks", QDir("cache/FlamePacks").absolutePath());
        m_metacache->addBase("FlameMods", QDir("cache/FlameMods").absolutePath());
        m_metacache->addBase("ModrinthPacks", QDir("cache/ModrinthPacks").absolutePath());
        m_metacache->addBase("ModrinthModpacks", QDir("cache/ModrinthModpacks").absolutePath());
        m_metacache->addBase("root", QDir::currentPath());
        m_metacache->addBase("translations", QDir("translations").absolutePath());
        m_metacache->addBase("icons", QDir("cache/icons").absolutePath());
        m_metacache->addBase("meta", QDir("meta").absolutePath());
        m_metacache->Load();
        qDebug() << "<> Cache initialized.";
    }

    // now we have network, download translation updates
    m_translations->downloadIndex();

    // FIXME: what to do with these?
    m_profilers.insert("jprofiler", std::shared_ptr<BaseProfilerFactory>(new JProfilerFactory()));
    m_profilers.insert("jvisualvm", std::shared_ptr<BaseProfilerFactory>(new JVisualVMFactory()));
    for (auto profiler : m_profilers.values()) {
        profiler->registerSettings(m_settings);
    }

    // Create the MCEdit thing... why is this here?
    {
        m_mcedit.reset(new MCEditTool(m_settings));
    }

#ifdef Q_OS_MACOS
    connect(this, &Application::clickedOnDock, [this]() { this->showMainWindow(); });
#endif

    connect(this, &Application::aboutToQuit, [this]() {
        if (m_instances) {
            // save any remaining instance state
            m_instances->saveNow();
        }
        if (logFile) {
            logFile->flush();
            logFile->close();
        }
    });

    applyCurrentlySelectedTheme(true);

    updateCapabilities();

    // check update locks
    {
        auto update_log_path = FS::PathCombine(m_dataPath, "logs", "prism_launcher_update.log");

        auto update_lock = QFileInfo(FS::PathCombine(m_dataPath, ".prism_launcher_update.lock"));
        if (update_lock.exists()) {
            auto [timestamp, from, to, target, data_path] = read_lock_File(update_lock.absoluteFilePath());
            auto infoMsg = tr("This installation has a update lock file present at: %1\n"
                              "\n"
                              "Timestamp: %2\n"
                              "Updating from version %3 to %4\n"
                              "Target install path: %5\n"
                              "Data Path: %6"
                              "\n"
                              "This likely means that a update attempt failed. Please ensure your installation is in working order before "
                              "proceeding.\n"
                              "Check the Prism Launcher updater log at: \n"
                              "%7\n"
                              "for details on the last update attempt.\n"
                              "\n"
                              "To delete this lock and proceed select \"Ignore\" below.")
                               .arg(update_lock.absoluteFilePath())
                               .arg(timestamp.toString(Qt::ISODate), from, to, target, data_path)
                               .arg(update_log_path);
            auto msgBox = QMessageBox(QMessageBox::Warning, tr("Update In Progress"), infoMsg, QMessageBox::Ignore | QMessageBox::Abort);
            msgBox.setDefaultButton(QMessageBox::Abort);
            msgBox.setModal(true);
            msgBox.setDetailedText(FS::read(update_log_path));
            msgBox.setMinimumWidth(460);
            msgBox.adjustSize();
            auto res = msgBox.exec();
            switch (res) {
                case QMessageBox::Ignore: {
                    FS::deletePath(update_lock.absoluteFilePath());
                    break;
                }
                case QMessageBox::Abort:
                    [[fallthrough]];
                default: {
                    qDebug() << "Exiting because update lockfile is present";
                    QMetaObject::invokeMethod(
                        this, []() { exit(1); }, Qt::QueuedConnection);
                    return;
                }
            }
        }

        auto update_fail_marker = QFileInfo(FS::PathCombine(m_dataPath, ".prism_launcher_update.fail"));
        if (update_fail_marker.exists()) {
            auto infoMsg = tr("An update attempt failed\n"
                              "\n"
                              "Please ensure your installation is in working order before "
                              "proceeding.\n"
                              "Check the Prism Launcher updater log at: \n"
                              "%1\n"
                              "for details on the last update attempt.")
                               .arg(update_log_path);
            auto msgBox = QMessageBox(QMessageBox::Warning, tr("Update Failed"), infoMsg, QMessageBox::Ignore | QMessageBox::Abort);
            msgBox.setDefaultButton(QMessageBox::Abort);
            msgBox.setModal(true);
            msgBox.setDetailedText(FS::read(update_log_path));
            msgBox.setMinimumWidth(460);
            msgBox.adjustSize();
            auto res = msgBox.exec();
            switch (res) {
                case QMessageBox::Ignore: {
                    FS::deletePath(update_fail_marker.absoluteFilePath());
                    break;
                }
                case QMessageBox::Abort:
                    [[fallthrough]];
                default: {
                    qDebug() << "Exiting because update lockfile is present";
                    QMetaObject::invokeMethod(
                        this, []() { exit(1); }, Qt::QueuedConnection);
                    return;
                }
            }
        }

        auto update_success_marker = QFileInfo(FS::PathCombine(m_dataPath, ".prism_launcher_update.success"));
        if (update_success_marker.exists()) {
            auto infoMsg = tr("Update succeeded\n"
                              "\n"
                              "You are now running %1 .\n"
                              "Check the Prism Launcher updater log at: \n"
                              "%1\n"
                              "for details.")
                               .arg(BuildConfig.printableVersionString())
                               .arg(update_log_path);
            auto msgBox = new QMessageBox(QMessageBox::Information, tr("Update Succeeded"), infoMsg, QMessageBox::Ok);
            msgBox->setDefaultButton(QMessageBox::Ok);
            msgBox->setDetailedText(FS::read(update_log_path));
            msgBox->setAttribute(Qt::WA_DeleteOnClose);
            msgBox->setMinimumWidth(460);
            msgBox->adjustSize();
            msgBox->open();
            FS::deletePath(update_success_marker.absoluteFilePath());
        }
    }

    if (createSetupWizard()) {
        return;
    }

    performMainStartupAction();
}

bool Application::createSetupWizard()
{
    bool javaRequired = [&]() {
        bool ignoreJavaWizard = m_settings->get("IgnoreJavaWizard").toBool();
        if (ignoreJavaWizard) {
            return false;
        }
        QString currentHostName = QHostInfo::localHostName();
        QString oldHostName = settings()->get("LastHostname").toString();
        if (currentHostName != oldHostName) {
            settings()->set("LastHostname", currentHostName);
            return true;
        }
        QString currentJavaPath = settings()->get("JavaPath").toString();
        QString actualPath = FS::ResolveExecutable(currentJavaPath);
        if (actualPath.isNull()) {
            return true;
        }
        return false;
    }();
<<<<<<< HEAD
    bool languageRequired = [&]() {
        if (settings()->get("Language").toString().isEmpty())
            return true;
        return false;
    }();
=======
    bool languageRequired = settings()->get("Language").toString().isEmpty();
>>>>>>> 9137721e
    bool pasteInterventionRequired = settings()->get("PastebinURL") != "";
    bool themeInterventionRequired = settings()->get("ApplicationTheme") == "";
    bool wizardRequired = javaRequired || languageRequired || pasteInterventionRequired || themeInterventionRequired;

    if (wizardRequired) {
        m_setupWizard = new SetupWizard(nullptr);
        if (languageRequired) {
            m_setupWizard->addPage(new LanguageWizardPage(m_setupWizard));
        }

        if (javaRequired) {
            m_setupWizard->addPage(new JavaWizardPage(m_setupWizard));
        }

        if (pasteInterventionRequired) {
            m_setupWizard->addPage(new PasteWizardPage(m_setupWizard));
        }

        if (themeInterventionRequired) {
            settings()->set("ApplicationTheme", QString("system"));  // set default theme after going into theme wizard
            m_setupWizard->addPage(new ThemeWizardPage(m_setupWizard));
        }
        connect(m_setupWizard, &QDialog::finished, this, &Application::setupWizardFinished);
        m_setupWizard->show();
        return true;
    }
    return false;
}

bool Application::updaterEnabled()
{
#if defined(Q_OS_MAC)
    return BuildConfig.UPDATER_ENABLED;
#else
    return BuildConfig.UPDATER_ENABLED && QFileInfo(FS::PathCombine(m_rootPath, updaterBinaryName())).isFile();
#endif
}

QString Application::updaterBinaryName()
{
    auto exe_name = QStringLiteral("%1_updater").arg(BuildConfig.LAUNCHER_APP_BINARY_NAME);
#if defined Q_OS_WIN32
    exe_name.append(".exe");
#else
    exe_name.prepend("bin/");
#endif
    return exe_name;
}

bool Application::event(QEvent* event)
{
#ifdef Q_OS_MACOS
    if (event->type() == QEvent::ApplicationStateChange) {
        auto ev = static_cast<QApplicationStateChangeEvent*>(event);

        if (m_prevAppState == Qt::ApplicationActive && ev->applicationState() == Qt::ApplicationActive) {
            emit clickedOnDock();
        }
        m_prevAppState = ev->applicationState();
    }
#endif

    if (event->type() == QEvent::FileOpen) {
        auto ev = static_cast<QFileOpenEvent*>(event);
        m_mainWindow->processURLs({ ev->url() });
    }

    return QApplication::event(event);
}

void Application::setupWizardFinished(int status)
{
    qDebug() << "Wizard result =" << status;
    performMainStartupAction();
}

void Application::performMainStartupAction()
{
    m_status = Application::Initialized;

    if (!m_instanceIdToLaunch.isEmpty()) {
        auto inst = instances()->getInstanceById(m_instanceIdToLaunch);
        if (inst) {
            MinecraftServerTargetPtr serverToJoin = nullptr;
            MinecraftAccountPtr accountToUse = nullptr;

            qDebug() << "<> Instance" << m_instanceIdToLaunch << "launching";
            if (!m_serverToJoin.isEmpty()) {
                // FIXME: validate the server string
                serverToJoin.reset(new MinecraftServerTarget(MinecraftServerTarget::parse(m_serverToJoin)));
                qDebug() << "   Launching with server" << m_serverToJoin;
            }

            if (!m_profileToUse.isEmpty()) {
                accountToUse = accounts()->getAccountByProfileName(m_profileToUse);
                if (!accountToUse) {
                    return;
                }
                qDebug() << "   Launching with account" << m_profileToUse;
            }

            launch(inst, true, false, nullptr, serverToJoin, accountToUse);
            return;
        }
    }
    if (!m_instanceIdToShowWindowOf.isEmpty()) {
        auto inst = instances()->getInstanceById(m_instanceIdToShowWindowOf);
        if (inst) {
            qDebug() << "<> Showing window of instance " << m_instanceIdToShowWindowOf;
            showInstanceWindow(inst);
            return;
        }
    }
    if (!m_mainWindow) {
        // normal main window
        showMainWindow(false);
        qDebug() << "<> Main window shown.";
    }

    // initialize the updater
    if (updaterEnabled()) {
        qDebug() << "Initializing updater";
#ifdef Q_OS_MAC
        m_updater.reset(new MacSparkleUpdater());
#else
        m_updater.reset(new PrismExternalUpdater(m_mainWindow, m_rootPath, m_dataPath));
#endif
        qDebug() << "<> Updater started.";
    }

    if (!m_zipsToImport.isEmpty()) {
        qDebug() << "<> Importing from zip:" << m_zipsToImport;
        m_mainWindow->processURLs(m_zipsToImport);
    }
}

void Application::showFatalErrorMessage(const QString& title, const QString& content)
{
    m_status = Application::Failed;
    auto dialog = CustomMessageBox::selectable(nullptr, title, content, QMessageBox::Critical);
    dialog->exec();
}

Application::~Application()
{
    // Shut down logger by setting the logger function to nothing
    qInstallMessageHandler(nullptr);

#if defined Q_OS_WIN32
    // Detach from Windows console
    if (consoleAttached) {
        fclose(stdout);
        fclose(stdin);
        fclose(stderr);
        FreeConsole();
    }
#endif
}

void Application::messageReceived(const QByteArray& message)
{
    if (status() != Initialized) {
        qDebug() << "Received message" << message << "while still initializing. It will be ignored.";
        return;
    }

    ApplicationMessage received;
    received.parse(message);

    auto& command = received.command;

    if (command == "activate") {
        showMainWindow();
    } else if (command == "import") {
        QString path = received.args["path"];
        if (path.isEmpty()) {
            qWarning() << "Received" << command << "message without a zip path/URL.";
            return;
        }
        m_mainWindow->processURLs({ QUrl::fromLocalFile(QFileInfo(path).absoluteFilePath()) });
    } else if (command == "launch") {
        QString id = received.args["id"];
        QString server = received.args["server"];
        QString profile = received.args["profile"];

        InstancePtr instance;
        if (!id.isEmpty()) {
            instance = instances()->getInstanceById(id);
            if (!instance) {
                qWarning() << "Launch command requires an valid instance ID. " << id << "resolves to nothing.";
                return;
            }
        } else {
            qWarning() << "Launch command called without an instance ID...";
            return;
        }

        MinecraftServerTargetPtr serverObject = nullptr;
        if (!server.isEmpty()) {
            serverObject = std::make_shared<MinecraftServerTarget>(MinecraftServerTarget::parse(server));
        }

        MinecraftAccountPtr accountObject;
        if (!profile.isEmpty()) {
            accountObject = accounts()->getAccountByProfileName(profile);
            if (!accountObject) {
                qWarning() << "Launch command requires the specified profile to be valid. " << profile
                           << "does not resolve to any account.";
                return;
            }
        }

        launch(instance, true, false, nullptr, serverObject, accountObject);
    } else {
        qWarning() << "Received invalid message" << message;
    }
}

std::shared_ptr<TranslationsModel> Application::translations()
{
    return m_translations;
}

std::shared_ptr<JavaInstallList> Application::javalist()
{
    if (!m_javalist) {
        m_javalist.reset(new JavaInstallList());
    }
    return m_javalist;
}

QList<ITheme*> Application::getValidApplicationThemes()
{
    return m_themeManager->getValidApplicationThemes();
}

void Application::applyCurrentlySelectedTheme(bool initial)
{
    m_themeManager->applyCurrentlySelectedTheme(initial);
}

void Application::setApplicationTheme(const QString& name)
{
    m_themeManager->setApplicationTheme(name);
}

void Application::setIconTheme(const QString& name)
{
    m_themeManager->setIconTheme(name);
}

QIcon Application::getThemedIcon(const QString& name)
{
    if (name == "logo") {
        return QIcon(":/" + BuildConfig.LAUNCHER_SVGFILENAME);
    }
    return QIcon::fromTheme(name);
}

<<<<<<< HEAD
=======
QList<CatPack*> Application::getValidCatPacks()
{
    return m_themeManager->getValidCatPacks();
}

QString Application::getCatPack(QString catName)
{
    return m_themeManager->getCatPack(catName);
}

>>>>>>> 9137721e
bool Application::openJsonEditor(const QString& filename)
{
    const QString file = QDir::current().absoluteFilePath(filename);
    if (m_settings->get("JsonEditor").toString().isEmpty()) {
        return DesktopServices::openUrl(QUrl::fromLocalFile(file));
    } else {
        // return DesktopServices::openFile(m_settings->get("JsonEditor").toString(), file);
        return DesktopServices::run(m_settings->get("JsonEditor").toString(), { file });
    }
}

bool Application::launch(InstancePtr instance,
                         bool online,
                         bool demo,
                         BaseProfilerFactory* profiler,
                         MinecraftServerTargetPtr serverToJoin,
                         MinecraftAccountPtr accountToUse)
{
    if (m_updateRunning) {
        qDebug() << "Cannot launch instances while an update is running. Please try again when updates are completed.";
    } else if (instance->canLaunch()) {
        auto& extras = m_instanceExtras[instance->id()];
        auto& window = extras.window;
        if (window) {
            if (!window->saveAll()) {
                return false;
            }
        }
        auto& controller = extras.controller;
        controller.reset(new LaunchController());
        controller->setInstance(instance);
        controller->setOnline(online);
        controller->setDemo(demo);
        controller->setProfiler(profiler);
        controller->setServerToJoin(serverToJoin);
        controller->setAccountToUse(accountToUse);
        if (window) {
            controller->setParentWidget(window);
        } else if (m_mainWindow) {
            controller->setParentWidget(m_mainWindow);
        }
        connect(controller.get(), &LaunchController::succeeded, this, &Application::controllerSucceeded);
        connect(controller.get(), &LaunchController::failed, this, &Application::controllerFailed);
        connect(controller.get(), &LaunchController::aborted, this, [this] { controllerFailed(tr("Aborted")); });
        addRunningInstance();
        controller->start();
        return true;
    } else if (instance->isRunning()) {
        showInstanceWindow(instance, "console");
        return true;
    } else if (instance->canEdit()) {
        showInstanceWindow(instance);
        return true;
    }
    return false;
}

bool Application::kill(InstancePtr instance)
{
    if (!instance->isRunning()) {
        qWarning() << "Attempted to kill instance" << instance->id() << ", which isn't running.";
        return false;
    }
    auto& extras = m_instanceExtras[instance->id()];
    // NOTE: copy of the shared pointer keeps it alive
    auto controller = extras.controller;
    if (controller) {
        return controller->abort();
    }
    return true;
}

void Application::closeCurrentWindow()
{
    if (focusWindow())
        focusWindow()->close();
}

void Application::addRunningInstance()
{
    m_runningInstances++;
    if (m_runningInstances == 1) {
        emit updateAllowedChanged(false);
    }
}

void Application::subRunningInstance()
{
    if (m_runningInstances == 0) {
        qCritical() << "Something went really wrong and we now have less than 0 running instances... WTF";
        return;
    }
    m_runningInstances--;
    if (m_runningInstances == 0) {
        emit updateAllowedChanged(true);
    }
}

bool Application::shouldExitNow() const
{
    return m_runningInstances == 0 && m_openWindows == 0;
}

bool Application::updatesAreAllowed()
{
    return m_runningInstances == 0;
}

void Application::updateIsRunning(bool running)
{
    m_updateRunning = running;
}

void Application::controllerSucceeded()
{
    auto controller = qobject_cast<LaunchController*>(QObject::sender());
    if (!controller)
        return;
    auto id = controller->id();
    auto& extras = m_instanceExtras[id];

    // on success, do...
    if (controller->instance()->settings()->get("AutoCloseConsole").toBool()) {
        if (extras.window) {
            extras.window->close();
        }
    }
    extras.controller.reset();
    subRunningInstance();

    // quit when there are no more windows.
    if (shouldExitNow()) {
        m_status = Status::Succeeded;
        exit(0);
    }
}

void Application::controllerFailed(const QString& error)
{
    Q_UNUSED(error);
    auto controller = qobject_cast<LaunchController*>(QObject::sender());
    if (!controller)
        return;
    auto id = controller->id();
    auto& extras = m_instanceExtras[id];

    // on failure, do... nothing
    extras.controller.reset();
    subRunningInstance();

    // quit when there are no more windows.
    if (shouldExitNow()) {
        m_status = Status::Failed;
        exit(1);
    }
}

void Application::ShowGlobalSettings(class QWidget* parent, QString open_page)
{
    if (!m_globalSettingsProvider) {
        return;
    }
    emit globalSettingsAboutToOpen();
    {
        SettingsObject::Lock lock(APPLICATION->settings());
        PageDialog dlg(m_globalSettingsProvider.get(), open_page, parent);
        dlg.exec();
    }
    emit globalSettingsClosed();
}

MainWindow* Application::showMainWindow(bool minimized)
{
    if (m_mainWindow) {
        m_mainWindow->setWindowState(m_mainWindow->windowState() & ~Qt::WindowMinimized);
        m_mainWindow->raise();
        m_mainWindow->activateWindow();
    } else {
        m_mainWindow = new MainWindow();
        m_mainWindow->restoreState(QByteArray::fromBase64(APPLICATION->settings()->get("MainWindowState").toByteArray()));
        m_mainWindow->restoreGeometry(QByteArray::fromBase64(APPLICATION->settings()->get("MainWindowGeometry").toByteArray()));

        if (minimized) {
            m_mainWindow->showMinimized();
        } else {
            m_mainWindow->show();
        }

        m_mainWindow->checkInstancePathForProblems();
        connect(this, &Application::updateAllowedChanged, m_mainWindow, &MainWindow::updatesAllowedChanged);
        connect(m_mainWindow, &MainWindow::isClosing, this, &Application::on_windowClose);
        m_openWindows++;
    }
    return m_mainWindow;
}

InstanceWindow* Application::showInstanceWindow(InstancePtr instance, QString page)
{
    if (!instance)
        return nullptr;
    auto id = instance->id();
    auto& extras = m_instanceExtras[id];
    auto& window = extras.window;

    if (window) {
        window->raise();
        window->activateWindow();
    } else {
        window = new InstanceWindow(instance);
        m_openWindows++;
        connect(window, &InstanceWindow::isClosing, this, &Application::on_windowClose);
    }
    if (!page.isEmpty()) {
        window->selectPage(page);
    }
    if (extras.controller) {
        extras.controller->setParentWidget(window);
    }
    return window;
}

void Application::on_windowClose()
{
    m_openWindows--;
    auto instWindow = qobject_cast<InstanceWindow*>(QObject::sender());
    if (instWindow) {
        auto& extras = m_instanceExtras[instWindow->instanceId()];
        extras.window = nullptr;
        if (extras.controller) {
            extras.controller->setParentWidget(m_mainWindow);
        }
    }
    auto mainWindow = qobject_cast<MainWindow*>(QObject::sender());
    if (mainWindow) {
        m_mainWindow = nullptr;
    }
    // quit when there are no more windows.
    if (shouldExitNow()) {
        exit(0);
    }
}

void Application::updateProxySettings(QString proxyTypeStr, QString addr, int port, QString user, QString password)
{
    // Set the application proxy settings.
    if (proxyTypeStr == "SOCKS5") {
        QNetworkProxy::setApplicationProxy(QNetworkProxy(QNetworkProxy::Socks5Proxy, addr, port, user, password));
    } else if (proxyTypeStr == "HTTP") {
        QNetworkProxy::setApplicationProxy(QNetworkProxy(QNetworkProxy::HttpProxy, addr, port, user, password));
    } else if (proxyTypeStr == "None") {
        // If we have no proxy set, set no proxy and return.
        QNetworkProxy::setApplicationProxy(QNetworkProxy(QNetworkProxy::NoProxy));
    } else {
        // If we have "Default" selected, set Qt to use the system proxy settings.
        QNetworkProxyFactory::setUseSystemConfiguration(true);
    }

    qDebug() << "Detecting proxy settings...";
    QNetworkProxy proxy = QNetworkProxy::applicationProxy();
    m_network->setProxy(proxy);

    QString proxyDesc;
    if (proxy.type() == QNetworkProxy::NoProxy) {
        qDebug() << "Using no proxy is an option!";
        return;
    }
    switch (proxy.type()) {
        case QNetworkProxy::DefaultProxy:
            proxyDesc = "Default proxy: ";
            break;
        case QNetworkProxy::Socks5Proxy:
            proxyDesc = "Socks5 proxy: ";
            break;
        case QNetworkProxy::HttpProxy:
            proxyDesc = "HTTP proxy: ";
            break;
        case QNetworkProxy::HttpCachingProxy:
            proxyDesc = "HTTP caching: ";
            break;
        case QNetworkProxy::FtpCachingProxy:
            proxyDesc = "FTP caching: ";
            break;
        default:
            proxyDesc = "DERP proxy: ";
            break;
    }
    proxyDesc += QString("%1:%2").arg(proxy.hostName()).arg(proxy.port());
    qDebug() << proxyDesc;
}

shared_qobject_ptr<HttpMetaCache> Application::metacache()
{
    return m_metacache;
}

shared_qobject_ptr<QNetworkAccessManager> Application::network()
{
    return m_network;
}

shared_qobject_ptr<Meta::Index> Application::metadataIndex()
{
    if (!m_metadataIndex) {
        m_metadataIndex.reset(new Meta::Index());
    }
    return m_metadataIndex;
}

void Application::updateCapabilities()
{
    m_capabilities = None;
    if (!getMSAClientID().isEmpty())
        m_capabilities |= SupportsMSA;
    if (!getFlameAPIKey().isEmpty())
        m_capabilities |= SupportsFlame;

#ifdef Q_OS_LINUX
    if (gamemode_query_status() >= 0)
        m_capabilities |= SupportsGameMode;

    if (!MangoHud::getLibraryString().isEmpty())
        m_capabilities |= SupportsMangoHud;
#endif
}

QString Application::getJarPath(QString jarFile)
{
    QStringList potentialPaths = {
#if defined(Q_OS_LINUX) || defined(Q_OS_FREEBSD) || defined(Q_OS_OPENBSD)
        FS::PathCombine(m_rootPath, "share", BuildConfig.LAUNCHER_NAME),
#endif
        FS::PathCombine(m_rootPath, "jars"),
        FS::PathCombine(applicationDirPath(), "jars"),
        FS::PathCombine(applicationDirPath(), "..", "jars")  // from inside build dir, for debuging
    };
    for (QString p : potentialPaths) {
        QString jarPath = FS::PathCombine(p, jarFile);
        if (QFileInfo(jarPath).isFile())
            return jarPath;
    }
    return {};
}

QString Application::getMSAClientID()
{
    QString clientIDOverride = m_settings->get("MSAClientIDOverride").toString();
    if (!clientIDOverride.isEmpty()) {
        return clientIDOverride;
    }

    return BuildConfig.MSA_CLIENT_ID;
}

QString Application::getFlameAPIKey()
{
    QString keyOverride = m_settings->get("FlameKeyOverride").toString();
    if (!keyOverride.isEmpty()) {
        return keyOverride;
    }

    return BuildConfig.FLAME_API_KEY;
}

QString Application::getModrinthAPIToken()
{
    QString tokenOverride = m_settings->get("ModrinthToken").toString();
    if (!tokenOverride.isEmpty())
        return tokenOverride;

    return QString();
}

QString Application::getUserAgent()
{
    QString uaOverride = m_settings->get("UserAgentOverride").toString();
    if (!uaOverride.isEmpty()) {
        return uaOverride.replace("$LAUNCHER_VER", BuildConfig.printableVersionString());
    }

    return BuildConfig.USER_AGENT;
}

QString Application::getUserAgentUncached()
{
    QString uaOverride = m_settings->get("UserAgentOverride").toString();
    if (!uaOverride.isEmpty()) {
        uaOverride += " (Uncached)";
        return uaOverride.replace("$LAUNCHER_VER", BuildConfig.printableVersionString());
    }

    return BuildConfig.USER_AGENT_UNCACHED;
}

int Application::suitableMaxMem()
{
    float totalRAM = (float)Sys::getSystemRam() / (float)Sys::mebibyte;
    int maxMemoryAlloc;

    // If totalRAM < 6GB, use (totalRAM / 1.5), else 4GB
    if (totalRAM < (4096 * 1.5))
        maxMemoryAlloc = (int)(totalRAM / 1.5);
    else
        maxMemoryAlloc = 4096;

    return maxMemoryAlloc;
}

bool Application::handleDataMigration(const QString& currentData,
                                      const QString& oldData,
                                      const QString& name,
                                      const QString& configFile) const
{
    QString nomigratePath = FS::PathCombine(currentData, name + "_nomigrate.txt");
    QStringList configPaths = { FS::PathCombine(oldData, configFile), FS::PathCombine(oldData, BuildConfig.LAUNCHER_CONFIGFILE) };

    QLocale locale;

    // Is there a valid config at the old location?
    bool configExists = false;
    for (QString configPath : configPaths) {
        configExists |= QFileInfo::exists(configPath);
    }

    if (!configExists || QFileInfo::exists(nomigratePath)) {
        qDebug() << "<> No migration needed from" << name;
        return false;
    }

    QString message;
    bool currentExists = QFileInfo::exists(FS::PathCombine(currentData, BuildConfig.LAUNCHER_CONFIGFILE));

    if (currentExists) {
        message = tr("Old data from %1 was found, but you already have existing data for %2. Sadly you will need to migrate yourself. Do "
                     "you want to be reminded of the pending data migration next time you start %2?")
                      .arg(name, BuildConfig.LAUNCHER_DISPLAYNAME);
    } else {
        message = tr("It looks like you used %1 before. Do you want to migrate your data to the new location of %2?")
                      .arg(name, BuildConfig.LAUNCHER_DISPLAYNAME);

        QFileInfo logInfo(FS::PathCombine(oldData, name + "-0.log"));
        if (logInfo.exists()) {
            QString lastModified = logInfo.lastModified().toString(locale.dateFormat());
            message = tr("It looks like you used %1 on %2 before. Do you want to migrate your data to the new location of %3?")
                          .arg(name, lastModified, BuildConfig.LAUNCHER_DISPLAYNAME);
        }
    }

    QMessageBox::StandardButton askMoveDialogue =
        QMessageBox::question(nullptr, BuildConfig.LAUNCHER_DISPLAYNAME, message, QMessageBox::Yes | QMessageBox::No, QMessageBox::Yes);

    auto setDoNotMigrate = [&nomigratePath] {
        QFile file(nomigratePath);
        file.open(QIODevice::WriteOnly);
    };

    // create no-migrate file if user doesn't want to migrate
    if (askMoveDialogue != QMessageBox::Yes) {
        qDebug() << "<> Migration declined for" << name;
        setDoNotMigrate();
        return currentExists;  // cancel further migrations, if we already have a data directory
    }

    if (!currentExists) {
        // Migrate!
        auto matcher = std::make_shared<MultiMatcher>();
        matcher->add(std::make_shared<SimplePrefixMatcher>(configFile));
        matcher->add(std::make_shared<SimplePrefixMatcher>(
            BuildConfig.LAUNCHER_CONFIGFILE));  // it's possible that we already used that directory before
        matcher->add(std::make_shared<SimplePrefixMatcher>("logs/"));
        matcher->add(std::make_shared<SimplePrefixMatcher>("accounts.json"));
        matcher->add(std::make_shared<SimplePrefixMatcher>("accounts/"));
        matcher->add(std::make_shared<SimplePrefixMatcher>("assets/"));
        matcher->add(std::make_shared<SimplePrefixMatcher>("icons/"));
        matcher->add(std::make_shared<SimplePrefixMatcher>("instances/"));
        matcher->add(std::make_shared<SimplePrefixMatcher>("libraries/"));
        matcher->add(std::make_shared<SimplePrefixMatcher>("mods/"));
        matcher->add(std::make_shared<SimplePrefixMatcher>("themes/"));

        ProgressDialog diag;
        DataMigrationTask task(nullptr, oldData, currentData, matcher);
        if (diag.execWithTask(&task)) {
            qDebug() << "<> Migration succeeded";
            setDoNotMigrate();
        } else {
            QString reason = task.failReason();
            QMessageBox::critical(nullptr, BuildConfig.LAUNCHER_DISPLAYNAME, tr("Migration failed! Reason: %1").arg(reason));
        }
    } else {
        qWarning() << "<> Migration was skipped, due to existing data";
    }
    return true;
}

void Application::triggerUpdateCheck()
{
    if (m_updater) {
        qDebug() << "Checking for updates.";
        m_updater->setBetaAllowed(false);  // There are no other channels than stable
        m_updater->checkForUpdates();
    } else {
        qDebug() << "Updater not available.";
    }
}<|MERGE_RESOLUTION|>--- conflicted
+++ resolved
@@ -538,17 +538,12 @@
             }
         }
         // seach root path
-<<<<<<< HEAD
-        if (!foundLoggingRules) {
-            logRulesPath = FS::PathCombine(m_rootPath, logRulesFile);
-=======
         if(!foundLoggingRules) {
 #if defined(Q_OS_LINUX) || defined(Q_OS_FREEBSD) || defined(Q_OS_OPENBSD)
            logRulesPath = FS::PathCombine(m_rootPath, "share", BuildConfig.LAUNCHER_NAME, logRulesFile); 
 #else
            logRulesPath = FS::PathCombine(m_rootPath, logRulesFile); 
 #endif
->>>>>>> 9137721e
             qDebug() << "Testing" << logRulesPath << "...";
             foundLoggingRules = QFile::exists(logRulesPath);
         }
@@ -1110,15 +1105,7 @@
         }
         return false;
     }();
-<<<<<<< HEAD
-    bool languageRequired = [&]() {
-        if (settings()->get("Language").toString().isEmpty())
-            return true;
-        return false;
-    }();
-=======
     bool languageRequired = settings()->get("Language").toString().isEmpty();
->>>>>>> 9137721e
     bool pasteInterventionRequired = settings()->get("PastebinURL") != "";
     bool themeInterventionRequired = settings()->get("ApplicationTheme") == "";
     bool wizardRequired = javaRequired || languageRequired || pasteInterventionRequired || themeInterventionRequired;
@@ -1378,8 +1365,6 @@
     return QIcon::fromTheme(name);
 }
 
-<<<<<<< HEAD
-=======
 QList<CatPack*> Application::getValidCatPacks()
 {
     return m_themeManager->getValidCatPacks();
@@ -1390,7 +1375,6 @@
     return m_themeManager->getCatPack(catName);
 }
 
->>>>>>> 9137721e
 bool Application::openJsonEditor(const QString& filename)
 {
     const QString file = QDir::current().absoluteFilePath(filename);
