--- conflicted
+++ resolved
@@ -188,29 +188,17 @@
     QCommandLineParser parser;
     parser.setApplicationDescription(BuildConfig.LAUNCHER_DISPLAYNAME);
 
-<<<<<<< HEAD
-    parser.addOptions({
-        {{"d", "dir"}, "Use a custom path as application root (use '.' for current directory)", "directory"},
-        {{"l", "launch"}, "Launch the specified instance (by instance ID)", "instance"},
-        {{"s", "server"}, "Join the specified server on launch (only valid in combination with --launch)", "address"},
-        {{"a", "profile"}, "Use the account specified by its profile name (only valid in combination with --launch)", "profile"},
-        {"alive", "Write a small '" + liveCheckFile + "' file after the launcher starts"},
-        {{"I", "import"}, "Import instance or resource from specified local path or URL", "url"},
-        {"show", "Opens the window for the specified instance (by instance ID)", "show"}
-    });
-    // Has to be positional for some OS to handle that properly
-    parser.addPositionalArgument("URL", "Import the resource(s) at the given URL(s) (same as -I / --import)", "[URL...]");
-    
-=======
     parser.addOptions(
         { { { "d", "dir" }, "Use a custom path as application root (use '.' for current directory)", "directory" },
           { { "l", "launch" }, "Launch the specified instance (by instance ID)", "instance" },
           { { "s", "server" }, "Join the specified server on launch (only valid in combination with --launch)", "address" },
           { { "a", "profile" }, "Use the account specified by its profile name (only valid in combination with --launch)", "profile" },
           { "alive", "Write a small '" + liveCheckFile + "' file after the launcher starts" },
-          { { "I", "import" }, "Import instance from specified zip (local path or URL)", "file" },
+          { { "I", "import" }, "Import instance or resource from specified local path or URL", "url" },
           { "show", "Opens the window for the specified instance (by instance ID)", "show" } });
->>>>>>> 8f5bb982
+    // Has to be positional for some OS to handle that properly
+    parser.addPositionalArgument("URL", "Import the resource(s) at the given URL(s) (same as -I / --import)", "[URL...]");
+
     parser.addHelpOption();
     parser.addVersionOption();
 
@@ -223,13 +211,8 @@
 
     m_instanceIdToShowWindowOf = parser.value("show");
 
-<<<<<<< HEAD
-    for (auto url : parser.values("import")){
+    for (auto url : parser.values("import")) {
         m_urlsToImport.append(normalizeImportUrl(url));
-=======
-    for (auto zip_path : parser.values("import")) {
-        m_zipsToImport.append(QUrl::fromLocalFile(QFileInfo(zip_path).absoluteFilePath()));
->>>>>>> 8f5bb982
     }
 
     // treat unspecified positional arguments as import urls
@@ -333,13 +316,8 @@
                 activate.command = "activate";
                 m_peerInstance->sendMessage(activate.serialize(), timeout);
 
-<<<<<<< HEAD
                 if (!m_urlsToImport.isEmpty()) {
                     for (auto url : m_urlsToImport) {
-=======
-                if (!m_zipsToImport.isEmpty()) {
-                    for (auto zip_url : m_zipsToImport) {
->>>>>>> 8f5bb982
                         ApplicationMessage import;
                         import.command = "import";
                         import.args.insert("url", url.toString());
@@ -1003,16 +981,9 @@
         showMainWindow(false);
         qDebug() << "<> Main window shown.";
     }
-<<<<<<< HEAD
-    if(!m_urlsToImport.isEmpty())
-    {
+    if (!m_urlsToImport.isEmpty()) {
         qDebug() << "<> Importing from url:" << m_urlsToImport;
-        m_mainWindow->processURLs( m_urlsToImport );
-=======
-    if (!m_zipsToImport.isEmpty()) {
-        qDebug() << "<> Importing from zip:" << m_zipsToImport;
-        m_mainWindow->processURLs(m_zipsToImport);
->>>>>>> 8f5bb982
+        m_mainWindow->processURLs(m_urlsToImport);
     }
 }
 
@@ -1054,21 +1025,12 @@
     if (command == "activate") {
         showMainWindow();
     } else if (command == "import") {
-<<<<<<< HEAD
         QString url = received.args["url"];
         if (url.isEmpty()) {
             qWarning() << "Received" << command << "message without a zip path/URL.";
             return;
         }
         m_mainWindow->processURLs({ normalizeImportUrl(url) });
-=======
-        QString path = received.args["path"];
-        if (path.isEmpty()) {
-            qWarning() << "Received" << command << "message without a zip path/URL.";
-            return;
-        }
-        m_mainWindow->processURLs({ QUrl::fromLocalFile(QFileInfo(path).absoluteFilePath()) });
->>>>>>> 8f5bb982
     } else if (command == "launch") {
         QString id = received.args["id"];
         QString server = received.args["server"];
@@ -1101,18 +1063,7 @@
             }
         }
 
-<<<<<<< HEAD
-        launch(
-            instance,
-            true,
-            false,
-            nullptr,
-            serverObject,
-            accountObject
-        );
-=======
         launch(instance, true, false, nullptr, serverObject, accountObject);
->>>>>>> 8f5bb982
     } else {
         qWarning() << "Received invalid message" << message;
     }
