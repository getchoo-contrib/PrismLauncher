// SPDX-License-Identifier: GPL-3.0-only
/*
 *  Prism Launcher - Minecraft Launcher
 *  Copyright (C) 2022 Sefa Eyeoglu <contact@scrumplex.net>
 *  Copyright (C) 2023 TheKodeToad <TheKodeToad@proton.me>
 *
 *  This program is free software: you can redistribute it and/or modify
 *  it under the terms of the GNU General Public License as published by
 *  the Free Software Foundation, version 3.
 *
 *  This program is distributed in the hope that it will be useful,
 *  but WITHOUT ANY WARRANTY; without even the implied warranty of
 *  MERCHANTABILITY or FITNESS FOR A PARTICULAR PURPOSE.  See the
 *  GNU General Public License for more details.
 *
 *  You should have received a copy of the GNU General Public License
 *  along with this program.  If not, see <https://www.gnu.org/licenses/>.
 *
 * This file incorporates work covered by the following copyright and
 * permission notice:
 *
 *      Copyright 2013-2021 MultiMC Contributors
 *
 *      Licensed under the Apache License, Version 2.0 (the "License");
 *      you may not use this file except in compliance with the License.
 *      You may obtain a copy of the License at
 *
 *          http://www.apache.org/licenses/LICENSE-2.0
 *
 *      Unless required by applicable law or agreed to in writing, software
 *      distributed under the License is distributed on an "AS IS" BASIS,
 *      WITHOUT WARRANTIES OR CONDITIONS OF ANY KIND, either express or implied.
 *      See the License for the specific language governing permissions and
 *      limitations under the License.
 */

#include "VersionProxyModel.h"
#include "Application.h"
#include <QSortFilterProxyModel>
#include <QPixmapCache>
#include <Version.h>
#include <meta/VersionList.h>

class VersionFilterModel : public QSortFilterProxyModel
{
    Q_OBJECT
public:
    VersionFilterModel(VersionProxyModel *parent) : QSortFilterProxyModel(parent)
    {
        m_parent = parent;
        setSortRole(BaseVersionList::SortRole);
        sort(0, Qt::DescendingOrder);
    }

    bool filterAcceptsRow(int source_row, const QModelIndex &source_parent) const
    {
        const auto &filters = m_parent->filters();
        const QString &search = m_parent->search();
        const QModelIndex idx = sourceModel()->index(source_row, 0, source_parent);

        if (!search.isEmpty() && !sourceModel()->data(idx, BaseVersionList::VersionRole).toString().contains(search, Qt::CaseInsensitive))
            return false;

        for (auto it = filters.begin(); it != filters.end(); ++it)
        {
            auto data = sourceModel()->data(idx, it.key());
            auto match = data.toString();
            if(!it.value()->accepts(match))
            {
                return false;
            }
        }
        return true;
    }

    void filterChanged()
    {
        invalidateFilter();
    }
private:
    VersionProxyModel *m_parent;
};

VersionProxyModel::VersionProxyModel(QObject *parent) : QAbstractProxyModel(parent)
{
    filterModel = new VersionFilterModel(this);
    connect(filterModel, &QAbstractItemModel::dataChanged, this, &VersionProxyModel::sourceDataChanged);
    connect(filterModel, &QAbstractItemModel::rowsAboutToBeInserted, this, &VersionProxyModel::sourceRowsAboutToBeInserted);
    connect(filterModel, &QAbstractItemModel::rowsInserted, this, &VersionProxyModel::sourceRowsInserted);
    connect(filterModel, &QAbstractItemModel::rowsAboutToBeRemoved, this, &VersionProxyModel::sourceRowsAboutToBeRemoved);
    connect(filterModel, &QAbstractItemModel::rowsRemoved, this, &VersionProxyModel::sourceRowsRemoved);
    // FIXME: implement when needed
    /*
    connect(replacing, &QAbstractItemModel::rowsAboutToBeMoved, this, &VersionProxyModel::sourceRowsAboutToBeMoved);
    connect(replacing, &QAbstractItemModel::rowsMoved, this, &VersionProxyModel::sourceRowsMoved);
    connect(replacing, &QAbstractItemModel::layoutAboutToBeChanged, this, &VersionProxyModel::sourceLayoutAboutToBeChanged);
    connect(replacing, &QAbstractItemModel::layoutChanged, this, &VersionProxyModel::sourceLayoutChanged);
    */
    connect(filterModel, &QAbstractItemModel::modelAboutToBeReset, this, &VersionProxyModel::sourceAboutToBeReset);
    connect(filterModel, &QAbstractItemModel::modelReset, this, &VersionProxyModel::sourceReset);

    QAbstractProxyModel::setSourceModel(filterModel);
}

QVariant VersionProxyModel::headerData(int section, Qt::Orientation orientation, int role) const
{
    if(section < 0 || section >= m_columns.size())
        return QVariant();
    if(orientation != Qt::Horizontal)
        return QVariant();
    auto column = m_columns[section];
    if(role == Qt::DisplayRole)
    {
        switch(column)
        {
            case Name:
                return tr("Version");
            case ParentVersion:
                return tr("Minecraft"); //FIXME: this should come from metadata
            case Branch:
                return tr("Branch");
            case Type:
                return tr("Type");
            case Architecture:
                return tr("Architecture");
            case Path:
                return tr("Path");
            case Time:
                return tr("Released");
        }
    }
    else if(role == Qt::ToolTipRole)
    {
        switch(column)
        {
            case Name:
                return tr("The name of the version.");
            case ParentVersion:
                return tr("Minecraft version"); //FIXME: this should come from metadata
            case Branch:
                return tr("The version's branch");
            case Type:
                return tr("The version's type");
            case Architecture:
                return tr("CPU Architecture");
            case Path:
                return tr("Filesystem path to this version");
            case Time:
                return tr("Release date of this version");
        }
    }
    return QVariant();
}

QVariant VersionProxyModel::data(const QModelIndex &index, int role) const
{
    if(!index.isValid())
    {
        return QVariant();
    }
    auto column = m_columns[index.column()];
    auto parentIndex = mapToSource(index);
    switch(role)
    {
        case Qt::DisplayRole:
        {
            switch(column)
            {
                case Name:
                {
                    QString version = sourceModel()->data(parentIndex, BaseVersionList::VersionRole).toString();
                    if(version == m_currentVersion)
                    {
                        return tr("%1 (installed)").arg(version);
                    }
                    return version;
                }
                case ParentVersion:
                    return sourceModel()->data(parentIndex, BaseVersionList::ParentVersionRole);
                case Branch:
                    return sourceModel()->data(parentIndex, BaseVersionList::BranchRole);
                case Type:
                    return sourceModel()->data(parentIndex, BaseVersionList::TypeRole);
                case Architecture:
                    return sourceModel()->data(parentIndex, BaseVersionList::ArchitectureRole);
                case Path:
                    return sourceModel()->data(parentIndex, BaseVersionList::PathRole);
                case Time:
                    return sourceModel()->data(parentIndex, Meta::VersionList::TimeRole).toDate();
                default:
                    return QVariant();
            }
        }
        case Qt::ToolTipRole: {
            if (column == Name && hasRecommended) {
                auto recommendedValue = sourceModel()->data(parentIndex, BaseVersionList::RecommendedRole);
                if(recommendedValue.toBool()) {
                    return tr("Recommended");
                }
                else if(hasLatest) {
                    auto latestValue = sourceModel()->data(parentIndex, BaseVersionList::LatestRole);
                    if(latestValue.toBool())
                    {
<<<<<<< HEAD
                        return tr("Latest");
=======
                        auto value = sourceModel()->data(parentIndex, BaseVersionList::RecommendedRole);
                        if(value.toBool())
                        {
                            return tr("Recommended");
                        }
                        else if(hasLatest)
                        {
                            auto value = sourceModel()->data(parentIndex, BaseVersionList::LatestRole);
                            if(value.toBool())
                            {
                                return tr("Latest");
                            }
                        }
>>>>>>> dedc9e4e
                    }
                }
                else if(index.row() == 0) {
                    return tr("Latest");
                }
            }
            return sourceModel()->data(parentIndex, BaseVersionList::VersionIdRole);
        }
<<<<<<< HEAD
        case Qt::DecorationRole: {
            if (column == Name && hasRecommended) {
                auto recommendedValue = sourceModel()->data(parentIndex, BaseVersionList::RecommendedRole);
                if(recommendedValue.toBool()) {
                    return APPLICATION->getThemedIcon("star");
                } else if(hasLatest) {
                    auto latestValue = sourceModel()->data(parentIndex, BaseVersionList::LatestRole);
                    if(latestValue.toBool()) {
                        return APPLICATION->getThemedIcon("bug");
=======
        case Qt::DecorationRole:
        {
            switch(column)
            {
                case Name:
                {
                    if(hasRecommended)
                    {
                        auto value = sourceModel()->data(parentIndex, BaseVersionList::RecommendedRole);
                        if(value.toBool())
                        {
                            return APPLICATION->getThemedIcon("star");
                        }
                        else if(hasLatest)
                        {
                            auto value = sourceModel()->data(parentIndex, BaseVersionList::LatestRole);
                            if(value.toBool())
                            {
                                return APPLICATION->getThemedIcon("bug");
                            }
                        }
                        QPixmap pixmap;
                        QPixmapCache::find("placeholder", &pixmap);
                        if(!pixmap)
                        {
                            QPixmap px(16,16);
                            px.fill(Qt::transparent);
                            QPixmapCache::insert("placeholder", px);
                            return px;
                        }
                        return pixmap;
>>>>>>> dedc9e4e
                    }
                }
                else if(index.row() == 0) {
                    return APPLICATION->getThemedIcon("bug");
                }
                QPixmap pixmap;
                QPixmapCache::find("placeholder", &pixmap);
                if(!pixmap) {
                    QPixmap px(16,16);
                    px.fill(Qt::transparent);
                    QPixmapCache::insert("placeholder", px);
                    return px;
                }
                return pixmap;
            } else {
                return QVariant();
            }
        }
        default:
        {
            if(roles.contains((BaseVersionList::ModelRoles)role))
            {
                return sourceModel()->data(parentIndex, role);
            }
            return QVariant();
        }
    }
}

QModelIndex VersionProxyModel::parent(const QModelIndex &child) const
{
    return QModelIndex();
}

QModelIndex VersionProxyModel::mapFromSource(const QModelIndex &sourceIndex) const
{
    if(sourceIndex.isValid())
    {
        return index(sourceIndex.row(), 0);
    }
    return QModelIndex();
}

QModelIndex VersionProxyModel::mapToSource(const QModelIndex &proxyIndex) const
{
    if(proxyIndex.isValid())
    {
        return sourceModel()->index(proxyIndex.row(), 0);
    }
    return QModelIndex();
}

QModelIndex VersionProxyModel::index(int row, int column, const QModelIndex &parent) const
{
    // no trees here... shoo
    if(parent.isValid())
    {
        return QModelIndex();
    }
    if(row < 0 || row >= sourceModel()->rowCount())
        return QModelIndex();
    if(column < 0 || column >= columnCount())
        return QModelIndex();
    return QAbstractItemModel::createIndex(row, column);
}

int VersionProxyModel::columnCount(const QModelIndex &parent) const
{
    return parent.isValid() ? 0 : m_columns.size();
}

int VersionProxyModel::rowCount(const QModelIndex &parent) const
{
    if(sourceModel())
    {
        return sourceModel()->rowCount(parent);
    }
    return 0;
}

void VersionProxyModel::sourceDataChanged(const QModelIndex &source_top_left,
                                          const QModelIndex &source_bottom_right)
{
    if(source_top_left.parent() != source_bottom_right.parent())
        return;

    // whole row is getting changed
    auto topLeft = createIndex(source_top_left.row(), 0);
    auto bottomRight = createIndex(source_bottom_right.row(), columnCount() - 1);
    emit dataChanged(topLeft, bottomRight);
}

void VersionProxyModel::setSourceModel(QAbstractItemModel *replacingRaw)
{
    auto replacing = dynamic_cast<BaseVersionList *>(replacingRaw);
    beginResetModel();

    m_columns.clear();
    if(!replacing)
    {
        roles.clear();
        filterModel->setSourceModel(replacing);
        return;
    }

    roles = replacing->providesRoles();
    if(roles.contains(BaseVersionList::VersionRole))
    {
        m_columns.push_back(Name);
    }
    /*
    if(roles.contains(BaseVersionList::ParentVersionRole))
    {
        m_columns.push_back(ParentVersion);
    }
    */
    if(roles.contains(BaseVersionList::ArchitectureRole))
    {
        m_columns.push_back(Architecture);
    }
    if(roles.contains(BaseVersionList::PathRole))
    {
        m_columns.push_back(Path);
    }
    if(roles.contains(Meta::VersionList::TimeRole))
    {
        m_columns.push_back(Time);
    }
    if(roles.contains(BaseVersionList::BranchRole))
    {
        m_columns.push_back(Branch);
    }
    if(roles.contains(BaseVersionList::TypeRole))
    {
        m_columns.push_back(Type);
    }
    if(roles.contains(BaseVersionList::RecommendedRole))
    {
        hasRecommended = true;
    }
    if(roles.contains(BaseVersionList::LatestRole))
    {
        hasLatest = true;
    }
    filterModel->setSourceModel(replacing);

    endResetModel();
}

QModelIndex VersionProxyModel::getRecommended() const
{
    if(!roles.contains(BaseVersionList::RecommendedRole))
    {
        return index(0, 0);
    }
    int recommended = 0;
    for (int i = 0; i < rowCount(); i++)
    {
        auto value = sourceModel()->data(mapToSource(index(i, 0)), BaseVersionList::RecommendedRole);
        if (value.toBool())
        {
            recommended = i;
        }
    }
    return index(recommended, 0);
}

QModelIndex VersionProxyModel::getVersion(const QString& version) const
{
    int found = -1;
    for (int i = 0; i < rowCount(); i++)
    {
        auto value = sourceModel()->data(mapToSource(index(i, 0)), BaseVersionList::VersionRole);
        if (value.toString() == version)
        {
            found = i;
        }
    }
    if(found == -1)
    {
        return QModelIndex();
    }
    return index(found, 0);
}

void VersionProxyModel::clearFilters()
{
    m_filters.clear();
    m_search.clear();
    filterModel->filterChanged();
}

void VersionProxyModel::setFilter(const BaseVersionList::ModelRoles column, Filter * f)
{
    m_filters[column].reset(f);
    filterModel->filterChanged();
}

void VersionProxyModel::setSearch(const QString &search) {
    m_search = search;
    filterModel->filterChanged();
}

const VersionProxyModel::FilterMap &VersionProxyModel::filters() const
{
    return m_filters;
}

const QString &VersionProxyModel::search() const
{
    return m_search;
}

void VersionProxyModel::sourceAboutToBeReset()
{
    beginResetModel();
}

void VersionProxyModel::sourceReset()
{
    endResetModel();
}

void VersionProxyModel::sourceRowsAboutToBeInserted(const QModelIndex& parent, int first, int last)
{
    beginInsertRows(parent, first, last);
}

void VersionProxyModel::sourceRowsInserted(const QModelIndex& parent, int first, int last)
{
    endInsertRows();
}

void VersionProxyModel::sourceRowsAboutToBeRemoved(const QModelIndex& parent, int first, int last)
{
    beginRemoveRows(parent, first, last);
}

void VersionProxyModel::sourceRowsRemoved(const QModelIndex& parent, int first, int last)
{
    endRemoveRows();
}

void VersionProxyModel::setCurrentVersion(const QString &version)
{
    m_currentVersion = version;
}

#include "VersionProxyModel.moc"<|MERGE_RESOLUTION|>--- conflicted
+++ resolved
@@ -201,9 +201,6 @@
                     auto latestValue = sourceModel()->data(parentIndex, BaseVersionList::LatestRole);
                     if(latestValue.toBool())
                     {
-<<<<<<< HEAD
-                        return tr("Latest");
-=======
                         auto value = sourceModel()->data(parentIndex, BaseVersionList::RecommendedRole);
                         if(value.toBool())
                         {
@@ -217,7 +214,6 @@
                                 return tr("Latest");
                             }
                         }
->>>>>>> dedc9e4e
                     }
                 }
                 else if(index.row() == 0) {
@@ -226,17 +222,6 @@
             }
             return sourceModel()->data(parentIndex, BaseVersionList::VersionIdRole);
         }
-<<<<<<< HEAD
-        case Qt::DecorationRole: {
-            if (column == Name && hasRecommended) {
-                auto recommendedValue = sourceModel()->data(parentIndex, BaseVersionList::RecommendedRole);
-                if(recommendedValue.toBool()) {
-                    return APPLICATION->getThemedIcon("star");
-                } else if(hasLatest) {
-                    auto latestValue = sourceModel()->data(parentIndex, BaseVersionList::LatestRole);
-                    if(latestValue.toBool()) {
-                        return APPLICATION->getThemedIcon("bug");
-=======
         case Qt::DecorationRole:
         {
             switch(column)
@@ -268,7 +253,6 @@
                             return px;
                         }
                         return pixmap;
->>>>>>> dedc9e4e
                     }
                 }
                 else if(index.row() == 0) {
