// SPDX-License-Identifier: GPL-3.0-only
/*
 *  Prism Launcher - Minecraft Launcher
 *  Copyright (C) 2022 Sefa Eyeoglu <contact@scrumplex.net>
 *
 *  This program is free software: you can redistribute it and/or modify
 *  it under the terms of the GNU General Public License as published by
 *  the Free Software Foundation, version 3.
 *
 *  This program is distributed in the hope that it will be useful,
 *  but WITHOUT ANY WARRANTY; without even the implied warranty of
 *  MERCHANTABILITY or FITNESS FOR A PARTICULAR PURPOSE.  See the
 *  GNU General Public License for more details.
 *
 *  You should have received a copy of the GNU General Public License
 *  along with this program.  If not, see <https://www.gnu.org/licenses/>.
 *
 * This file incorporates work covered by the following copyright and
 * permission notice:
 *
 *      Copyright 2013-2021 MultiMC Contributors
 *
 *      Licensed under the Apache License, Version 2.0 (the "License");
 *      you may not use this file except in compliance with the License.
 *      You may obtain a copy of the License at
 *
 *          http://www.apache.org/licenses/LICENSE-2.0
 *
 *      Unless required by applicable law or agreed to in writing, software
 *      distributed under the License is distributed on an "AS IS" BASIS,
 *      WITHOUT WARRANTIES OR CONDITIONS OF ANY KIND, either express or implied.
 *      See the License for the specific language governing permissions and
 *      limitations under the License.
 */

#include "InstanceView.h"

#include <QAccessible>
#include <QApplication>
#include <QCache>
#include <QDrag>
<<<<<<< HEAD
#include <QFont>
=======
>>>>>>> ae793f6c
#include <QListView>
#include <QMimeData>
#include <QMouseEvent>
#include <QPainter>
#include <QPersistentModelIndex>
#include <QScrollBar>
#include <QtMath>

<<<<<<< HEAD
#include <QDebug>
#include <cstddef>
#include "VisualGroup.h"
#include "ui/themes/ThemeManager.h"
=======
>>>>>>> ae793f6c
#include <QDebug>
#include "VisualGroup.h"

#include <Application.h>
#include <InstanceList.h>

template <typename T>
bool listsIntersect(const QList<T>& l1, const QList<T> t2)
{
    for (auto& item : l1) {
        if (t2.contains(item)) {
            return true;
        }
    }
    return false;
}

InstanceView::InstanceView(QWidget* parent) : QAbstractItemView(parent)
{
    setHorizontalScrollBarPolicy(Qt::ScrollBarAlwaysOff);
    setVerticalScrollBarPolicy(Qt::ScrollBarAsNeeded);
    setAcceptDrops(true);
    setAutoScroll(true);
    setPaintCat(APPLICATION->settings()->get("TheCat").toBool());
}

InstanceView::~InstanceView()
{
    qDeleteAll(m_groups);
    m_groups.clear();
}

void InstanceView::setModel(QAbstractItemModel* model)
{
    QAbstractItemView::setModel(model);
    connect(model, &QAbstractItemModel::modelReset, this, &InstanceView::modelReset);
    connect(model, &QAbstractItemModel::rowsRemoved, this, &InstanceView::rowsRemoved);
}

void InstanceView::dataChanged(const QModelIndex& topLeft, const QModelIndex& bottomRight, const QVector<int>& roles)
{
    scheduleDelayedItemsLayout();
}
void InstanceView::rowsInserted(const QModelIndex& parent, int start, int end)
{
    scheduleDelayedItemsLayout();
}

void InstanceView::rowsAboutToBeRemoved(const QModelIndex& parent, int start, int end)
{
    scheduleDelayedItemsLayout();
}

void InstanceView::modelReset()
{
    scheduleDelayedItemsLayout();
}

void InstanceView::rowsRemoved()
{
    scheduleDelayedItemsLayout();
}

void InstanceView::currentChanged(const QModelIndex& current, const QModelIndex& previous)
{
    QAbstractItemView::currentChanged(current, previous);
    // TODO: for accessibility support, implement+register a factory, steal QAccessibleTable from Qt and return an instance of it for
    // InstanceView.
#ifndef QT_NO_ACCESSIBILITY
    if (QAccessible::isActive() && current.isValid()) {
        QAccessibleEvent event(this, QAccessible::Focus);
        event.setChild(current.row());
        QAccessible::updateAccessibility(&event);
    }
#endif /* !QT_NO_ACCESSIBILITY */
}

class LocaleString : public QString {
   public:
    LocaleString(const char* s) : QString(s) {}
    LocaleString(const QString& s) : QString(s) {}
};

inline bool operator<(const LocaleString& lhs, const LocaleString& rhs)
{
    return (QString::localeAwareCompare(lhs, rhs) < 0);
}

void InstanceView::updateScrollbar()
{
    int previousScroll = verticalScrollBar()->value();
    if (m_groups.isEmpty()) {
        verticalScrollBar()->setRange(0, 0);
    } else {
        int totalHeight = 0;
        // top margin
        totalHeight += m_categoryMargin;
        int itemScroll = 0;
        for (auto category : m_groups) {
            category->m_verticalPosition = totalHeight;
            totalHeight += category->totalHeight() + m_categoryMargin;
            if (!itemScroll && category->totalHeight() != 0) {
                itemScroll = category->contentHeight() / category->numRows();
            }
        }
        // do not divide by zero
        if (itemScroll == 0)
            itemScroll = 64;

        totalHeight += m_bottomMargin;
        verticalScrollBar()->setSingleStep(itemScroll);
        const int rowsPerPage = qMax(viewport()->height() / itemScroll, 1);
        verticalScrollBar()->setPageStep(rowsPerPage * itemScroll);

        verticalScrollBar()->setRange(0, totalHeight - height());
    }

    verticalScrollBar()->setValue(qMin(previousScroll, verticalScrollBar()->maximum()));
}

void InstanceView::updateGeometries()
{
    geometryCache.clear();

    QMap<LocaleString, VisualGroup*> cats;

    for (int i = 0; i < model()->rowCount(); ++i) {
        const QString groupName = model()->index(i, 0).data(InstanceViewRoles::GroupRole).toString();
        if (!cats.contains(groupName)) {
            VisualGroup* old = this->category(groupName);
            if (old) {
                auto cat = new VisualGroup(old);
                cats.insert(groupName, cat);
                cat->update();
            } else {
                auto cat = new VisualGroup(groupName, this);
                if (fVisibility) {
                    cat->collapsed = fVisibility(groupName);
                }
                cats.insert(groupName, cat);
                cat->update();
            }
        }
    }

    qDeleteAll(m_groups);
    m_groups = cats.values();
    updateScrollbar();
    viewport()->update();
}

bool InstanceView::isIndexHidden(const QModelIndex& index) const
{
    VisualGroup* cat = category(index);
    if (cat) {
        return cat->collapsed;
    } else {
        return false;
    }
}

VisualGroup* InstanceView::category(const QModelIndex& index) const
{
    return category(index.data(InstanceViewRoles::GroupRole).toString());
}

VisualGroup* InstanceView::category(const QString& cat) const
{
    for (auto group : m_groups) {
        if (group->text == cat) {
            return group;
        }
    }
    return nullptr;
}

VisualGroup* InstanceView::categoryAt(const QPoint& pos, VisualGroup::HitResults& result) const
{
    for (auto group : m_groups) {
        result = group->hitScan(pos);
        if (result != VisualGroup::NoHit) {
            return group;
        }
    }
    result = VisualGroup::NoHit;
    return nullptr;
}

QString InstanceView::groupNameAt(const QPoint& point)
{
    executeDelayedItemsLayout();

    VisualGroup::HitResults hitresult;
    auto group = categoryAt(point + offset(), hitresult);
    if (group && (hitresult & (VisualGroup::HeaderHit | VisualGroup::BodyHit))) {
        return group->text;
    }
    return QString();
}

int InstanceView::calculateItemsPerRow() const
{
    return qFloor((qreal)(contentWidth()) / (qreal)(itemWidth() + m_spacing));
}

int InstanceView::contentWidth() const
{
    return width() - m_leftMargin - m_rightMargin;
}

int InstanceView::itemWidth() const
{
    return m_itemWidth;
}

void InstanceView::mousePressEvent(QMouseEvent* event)
{
    executeDelayedItemsLayout();

    QPoint visualPos = event->pos();
    QPoint geometryPos = event->pos() + offset();

    QPersistentModelIndex index = indexAt(visualPos);

    m_pressedIndex = index;
    m_pressedAlreadySelected = selectionModel()->isSelected(m_pressedIndex);
    m_pressedPosition = geometryPos;

    VisualGroup::HitResults hitresult;
    m_pressedCategory = categoryAt(geometryPos, hitresult);
    if (m_pressedCategory && hitresult & VisualGroup::CheckboxHit) {
        setState(m_pressedCategory->collapsed ? ExpandingState : CollapsingState);
        event->accept();
        return;
    }

    if (index.isValid() && (index.flags() & Qt::ItemIsEnabled)) {
        if (index != currentIndex()) {
            // FIXME: better!
            m_currentCursorColumn = -1;
        }
        // we disable scrollTo for mouse press so the item doesn't change position
        // when the user is interacting with it (ie. clicking on it)
        bool autoScroll = hasAutoScroll();
        setAutoScroll(false);
        selectionModel()->setCurrentIndex(index, QItemSelectionModel::NoUpdate);

        setAutoScroll(autoScroll);
        QRect rect(visualPos, visualPos);
        setSelection(rect, QItemSelectionModel::ClearAndSelect);

        // signal handlers may change the model
        emit pressed(index);
    } else {
        // Forces a finalize() even if mouse is pressed, but not on a item
        selectionModel()->select(QModelIndex(), QItemSelectionModel::Select);
    }
}

void InstanceView::mouseMoveEvent(QMouseEvent* event)
{
    executeDelayedItemsLayout();

    QPoint topLeft;
    QPoint visualPos = event->pos();
    QPoint geometryPos = event->pos() + offset();

    if (state() == ExpandingState || state() == CollapsingState) {
        return;
    }

    if (state() == DraggingState) {
        topLeft = m_pressedPosition - offset();
        if ((topLeft - event->pos()).manhattanLength() > QApplication::startDragDistance()) {
            m_pressedIndex = QModelIndex();
            startDrag(model()->supportedDragActions());
            setState(NoState);
            stopAutoScroll();
        }
        return;
    }

    if (selectionMode() != SingleSelection) {
        topLeft = m_pressedPosition - offset();
    } else {
        topLeft = geometryPos;
    }

    if (m_pressedIndex.isValid() && (state() != DragSelectingState) && (event->buttons() != Qt::NoButton) && !selectedIndexes().isEmpty()) {
        setState(DraggingState);
        return;
    }

    if ((event->buttons() & Qt::LeftButton) && selectionModel()) {
        setState(DragSelectingState);

        setSelection(QRect(visualPos, visualPos), QItemSelectionModel::ClearAndSelect);
        QModelIndex index = indexAt(visualPos);

        // set at the end because it might scroll the view
        if (index.isValid() && (index != selectionModel()->currentIndex()) && (index.flags() & Qt::ItemIsEnabled)) {
            selectionModel()->setCurrentIndex(index, QItemSelectionModel::NoUpdate);
        }
    }
}

void InstanceView::mouseReleaseEvent(QMouseEvent* event)
{
    executeDelayedItemsLayout();

    QPoint visualPos = event->pos();
    QPoint geometryPos = event->pos() + offset();
    QPersistentModelIndex index = indexAt(visualPos);

    VisualGroup::HitResults hitresult;

    bool click =
        (index == m_pressedIndex && index.isValid()) || (m_pressedCategory && m_pressedCategory == categoryAt(geometryPos, hitresult));

    if (click && m_pressedCategory) {
        if (state() == ExpandingState) {
            m_pressedCategory->collapsed = false;
            emit groupStateChanged(m_pressedCategory->text, false);

            updateGeometries();
            viewport()->update();
            event->accept();
            m_pressedCategory = nullptr;
            setState(NoState);
            return;
        } else if (state() == CollapsingState) {
            m_pressedCategory->collapsed = true;
            emit groupStateChanged(m_pressedCategory->text, true);

            updateGeometries();
            viewport()->update();
            event->accept();
            m_pressedCategory = nullptr;
            setState(NoState);
            return;
        }
    }

    m_ctrlDragSelectionFlag = QItemSelectionModel::NoUpdate;

    setState(NoState);

    if (click) {
        if (event->button() == Qt::LeftButton) {
            emit clicked(index);
        }
#if QT_VERSION >= QT_VERSION_CHECK(6, 0, 0)
        QStyleOptionViewItem option;
        initViewItemOption(&option);
#else
        QStyleOptionViewItem option = viewOptions();
#endif
        if (m_pressedAlreadySelected) {
            option.state |= QStyle::State_Selected;
        }
        if ((model()->flags(index) & Qt::ItemIsEnabled) &&
            style()->styleHint(QStyle::SH_ItemView_ActivateItemOnSingleClick, &option, this)) {
            emit activated(index);
        }
    }
}

void InstanceView::mouseDoubleClickEvent(QMouseEvent* event)
{
    executeDelayedItemsLayout();

    QModelIndex index = indexAt(event->pos());
    if (!index.isValid() || !(index.flags() & Qt::ItemIsEnabled) || (m_pressedIndex != index)) {
        QMouseEvent me(QEvent::MouseButtonPress, event->localPos(), event->windowPos(), event->screenPos(), event->button(),
                       event->buttons(), event->modifiers());
        mousePressEvent(&me);
        return;
    }
    // signal handlers may change the model
    QPersistentModelIndex persistent = index;
    emit doubleClicked(persistent);

#if QT_VERSION >= QT_VERSION_CHECK(6, 0, 0)
    QStyleOptionViewItem option;
    initViewItemOption(&option);
#else
    QStyleOptionViewItem option = viewOptions();
#endif
    if ((model()->flags(index) & Qt::ItemIsEnabled) && !style()->styleHint(QStyle::SH_ItemView_ActivateItemOnSingleClick, &option, this)) {
        emit activated(index);
    }
}

void InstanceView::setPaintCat(bool visible)
{
    m_catVisible = visible;
    if (visible)
        m_catPixmap.load(APPLICATION->getCatPack());
    else
        m_catPixmap = QPixmap();
}

void InstanceView::paintEvent(QPaintEvent* event)
{
    executeDelayedItemsLayout();

    QPainter painter(this->viewport());

    if (m_catVisible) {
        int widWidth = this->viewport()->width();
        int widHeight = this->viewport()->height();
        if (m_catPixmap.width() < widWidth)
            widWidth = m_catPixmap.width();
        if (m_catPixmap.height() < widHeight)
            widHeight = m_catPixmap.height();
        auto pixmap = m_catPixmap.scaled(widWidth, widHeight, Qt::KeepAspectRatio);
        QRect rectOfPixmap = pixmap.rect();
        rectOfPixmap.moveBottomRight(this->viewport()->rect().bottomRight());
        painter.drawPixmap(rectOfPixmap.topLeft(), pixmap);
    }

#if QT_VERSION >= QT_VERSION_CHECK(6, 0, 0)
    QStyleOptionViewItem option;
    initViewItemOption(&option);
#else
    QStyleOptionViewItem option = viewOptions();
#endif
    option.widget = this;

    if (model()->rowCount() == 0) {
        painter.save();
        const QString line1 = tr("Welcome!");
        const QString line2 = tr("Add an instance to get started.");
        auto rect = this->viewport()->rect();
        auto font = option.font;
        font.setPointSize(53);
        painter.setFont(font);
        auto fm = painter.fontMetrics();

        if (rect.height() <= (fm.height() * 5) || rect.width() <= fm.horizontalAdvance(line2)) {
            auto s = rect.height() / (5. * fm.height());
            auto sx = rect.width() * 1. / fm.horizontalAdvance(line2);
            if (s >= sx)
                s = sx;
            auto ps = font.pointSize() * s;
            if (ps <= 0)
                ps = 1;
            font.setPointSize(ps);
            painter.setFont(font);
            fm = painter.fontMetrics();
        }

        // text
        rect.setTop(rect.top() + fm.height() * 1.5);
        painter.drawText(rect, Qt::AlignHCenter, line1);
        rect.setTop(rect.top() + fm.height());
        painter.drawText(rect, Qt::AlignHCenter, line2);
        painter.restore();
        return;
    }

    int wpWidth = viewport()->width();
    option.rect.setWidth(wpWidth);
    for (int i = 0; i < m_groups.size(); ++i) {
        VisualGroup* category = m_groups.at(i);
        int y = category->verticalPosition();
        y -= verticalOffset();
        QRect backup = option.rect;
        int height = category->totalHeight();
        option.rect.setTop(y);
        option.rect.setHeight(height);
        option.rect.setLeft(m_leftMargin);
        option.rect.setRight(wpWidth - m_rightMargin);
        category->drawHeader(&painter, option);
        y += category->totalHeight() + m_categoryMargin;
        option.rect = backup;
    }

    for (int i = 0; i < model()->rowCount(); ++i) {
        const QModelIndex index = model()->index(i, 0);
        if (isIndexHidden(index)) {
            continue;
        }
        Qt::ItemFlags flags = index.flags();
        option.rect = visualRect(index);
        option.features |= QStyleOptionViewItem::WrapText;
        if (flags & Qt::ItemIsSelectable && selectionModel()->isSelected(index)) {
            option.state |= selectionModel()->isSelected(index) ? QStyle::State_Selected : QStyle::State_None;
        } else {
            option.state &= ~QStyle::State_Selected;
        }
        option.state |= (index == currentIndex()) ? QStyle::State_HasFocus : QStyle::State_None;
        if (!(flags & Qt::ItemIsEnabled)) {
            option.state &= ~QStyle::State_Enabled;
        }
        itemDelegate()->paint(&painter, option, index);
    }

    /*
     * Drop indicators for manual reordering...
     */
#if 0
    if (!m_lastDragPosition.isNull())
    {
        std::pair<VisualGroup *, VisualGroup::HitResults> pair = rowDropPos(m_lastDragPosition);
        VisualGroup *category = pair.first;
        VisualGroup::HitResults row = pair.second;
        if (category)
        {
            int internalRow = row - category->firstItemIndex;
            QLine line;
            if (internalRow >= category->numItems())
            {
                QRect toTheRightOfRect = visualRect(category->lastItem());
                line = QLine(toTheRightOfRect.topRight(), toTheRightOfRect.bottomRight());
            }
            else
            {
                QRect toTheLeftOfRect = visualRect(model()->index(row, 0));
                line = QLine(toTheLeftOfRect.topLeft(), toTheLeftOfRect.bottomLeft());
            }
            painter.save();
            painter.setPen(QPen(Qt::black, 3));
            painter.drawLine(line);
            painter.restore();
        }
    }
#endif
}

void InstanceView::resizeEvent(QResizeEvent* event)
{
    int newItemsPerRow = calculateItemsPerRow();
    if (newItemsPerRow != m_currentItemsPerRow) {
        m_currentCursorColumn = -1;
        m_currentItemsPerRow = newItemsPerRow;
        updateGeometries();
    } else {
        updateScrollbar();
    }
}

void InstanceView::dragEnterEvent(QDragEnterEvent* event)
{
    executeDelayedItemsLayout();

    if (!isDragEventAccepted(event)) {
        return;
    }
    m_lastDragPosition = event->pos() + offset();
    viewport()->update();
    event->accept();
}

void InstanceView::dragMoveEvent(QDragMoveEvent* event)
{
    executeDelayedItemsLayout();

    if (!isDragEventAccepted(event)) {
        return;
    }
    m_lastDragPosition = event->pos() + offset();
    viewport()->update();
    event->accept();
}

void InstanceView::dragLeaveEvent(QDragLeaveEvent* event)
{
    executeDelayedItemsLayout();

    m_lastDragPosition = QPoint();
    viewport()->update();
}

void InstanceView::dropEvent(QDropEvent* event)
{
    executeDelayedItemsLayout();

    m_lastDragPosition = QPoint();

    stopAutoScroll();
    setState(NoState);

    auto mimedata = event->mimeData();

    if (event->source() == this) {
        if (event->possibleActions() & Qt::MoveAction) {
            std::pair<VisualGroup*, VisualGroup::HitResults> dropPos = rowDropPos(event->pos());
            const VisualGroup* group = dropPos.first;
            auto hitresult = dropPos.second;

            if (hitresult == VisualGroup::HitResult::NoHit) {
                viewport()->update();
                return;
            }
            auto instanceId = QString::fromUtf8(mimedata->data("application/x-instanceid"));
            auto instanceList = APPLICATION->instances().get();
            instanceList->setInstanceGroup(instanceId, group->text);
            event->setDropAction(Qt::MoveAction);
            event->accept();

            updateGeometries();
            viewport()->update();
        }
        return;
    }

    // check if the action is supported
    if (!mimedata) {
        return;
    }

    // files dropped from outside?
    if (mimedata->hasUrls()) {
        auto urls = mimedata->urls();
        event->accept();
        emit droppedURLs(urls);
    }
}

void InstanceView::startDrag(Qt::DropActions supportedActions)
{
    executeDelayedItemsLayout();

    QModelIndexList indexes = selectionModel()->selectedIndexes();
    if (indexes.count() == 0)
        return;

    QMimeData* data = model()->mimeData(indexes);
    if (!data) {
        return;
    }
    QRect rect;
    QPixmap pixmap = renderToPixmap(indexes, &rect);
    QDrag* drag = new QDrag(this);
    drag->setPixmap(pixmap);
    drag->setMimeData(data);
    drag->setHotSpot(m_pressedPosition - rect.topLeft());
    Qt::DropAction defaultDropAction = Qt::IgnoreAction;
    if (this->defaultDropAction() != Qt::IgnoreAction && (supportedActions & this->defaultDropAction())) {
        defaultDropAction = this->defaultDropAction();
    }
    /*auto action = */
    drag->exec(supportedActions, defaultDropAction);
}

QRect InstanceView::visualRect(const QModelIndex& index) const
{
    const_cast<InstanceView*>(this)->executeDelayedItemsLayout();

    return geometryRect(index).translated(-offset());
}

QRect InstanceView::geometryRect(const QModelIndex& index) const
{
    const_cast<InstanceView*>(this)->executeDelayedItemsLayout();

    if (!index.isValid() || isIndexHidden(index) || index.column() > 0) {
        return QRect();
    }

    int row = index.row();
    if (geometryCache.contains(row)) {
        return *geometryCache[row];
    }

    const VisualGroup* cat = category(index);
    QPair<int, int> pos = cat->positionOf(index);
    int x = pos.first;
    // int y = pos.second;

#if QT_VERSION >= QT_VERSION_CHECK(6, 0, 0)
    QStyleOptionViewItem option;
    initViewItemOption(&option);
#else
    QStyleOptionViewItem option = viewOptions();
#endif

    QRect out;
    out.setTop(cat->verticalPosition() + cat->headerHeight() + 5 + cat->rowTopOf(index));
    out.setLeft(m_spacing + x * (itemWidth() + m_spacing));
    out.setSize(itemDelegate()->sizeHint(option, index));
    geometryCache.insert(row, new QRect(out));
    return out;
}

QModelIndex InstanceView::indexAt(const QPoint& point) const
{
    const_cast<InstanceView*>(this)->executeDelayedItemsLayout();

    for (int i = 0; i < model()->rowCount(); ++i) {
        QModelIndex index = model()->index(i, 0);
        if (visualRect(index).contains(point)) {
            return index;
        }
    }
    return QModelIndex();
}

void InstanceView::setSelection(const QRect& rect, const QItemSelectionModel::SelectionFlags commands)
{
    executeDelayedItemsLayout();

    for (int i = 0; i < model()->rowCount(); ++i) {
        QModelIndex index = model()->index(i, 0);
        QRect itemRect = visualRect(index);
        if (itemRect.intersects(rect)) {
            selectionModel()->select(index, commands);
            update(itemRect.translated(-offset()));
        }
    }
}

QPixmap InstanceView::renderToPixmap(const QModelIndexList& indices, QRect* r) const
{
    Q_ASSERT(r);
    auto paintPairs = draggablePaintPairs(indices, r);
    if (paintPairs.isEmpty()) {
        return QPixmap();
    }
    QPixmap pixmap(r->size());
    pixmap.fill(Qt::transparent);
    QPainter painter(&pixmap);
#if QT_VERSION >= QT_VERSION_CHECK(6, 0, 0)
    QStyleOptionViewItem option;
    initViewItemOption(&option);
#else
    QStyleOptionViewItem option = viewOptions();
#endif
    option.state |= QStyle::State_Selected;
    for (int j = 0; j < paintPairs.count(); ++j) {
        option.rect = paintPairs.at(j).first.translated(-r->topLeft());
        const QModelIndex& current = paintPairs.at(j).second;
        itemDelegate()->paint(&painter, option, current);
    }
    return pixmap;
}

QList<std::pair<QRect, QModelIndex>> InstanceView::draggablePaintPairs(const QModelIndexList& indices, QRect* r) const
{
    Q_ASSERT(r);
    QRect& rect = *r;
    QList<std::pair<QRect, QModelIndex>> ret;
    for (int i = 0; i < indices.count(); ++i) {
        const QModelIndex& index = indices.at(i);
        const QRect current = geometryRect(index);
        ret += std::make_pair(current, index);
        rect |= current;
    }
    return ret;
}

bool InstanceView::isDragEventAccepted(QDropEvent* event)
{
    return true;
}

std::pair<VisualGroup*, VisualGroup::HitResults> InstanceView::rowDropPos(const QPoint& pos)
{
    VisualGroup::HitResults hitresult;
    auto group = categoryAt(pos + offset(), hitresult);
    return std::make_pair(group, hitresult);
}

QPoint InstanceView::offset() const
{
    return QPoint(horizontalOffset(), verticalOffset());
}

QRegion InstanceView::visualRegionForSelection(const QItemSelection& selection) const
{
    QRegion region;
    for (auto& range : selection) {
        int start_row = range.top();
        int end_row = range.bottom();
        for (int row = start_row; row <= end_row; ++row) {
            int start_column = range.left();
            int end_column = range.right();
            for (int column = start_column; column <= end_column; ++column) {
                QModelIndex index = model()->index(row, column, rootIndex());
                region += visualRect(index);  // OK
            }
        }
    }
    return region;
}

QModelIndex InstanceView::moveCursor(QAbstractItemView::CursorAction cursorAction, Qt::KeyboardModifiers modifiers)
{
    auto current = currentIndex();
    if (!current.isValid()) {
        return current;
    }
    auto cat = category(current);
    int group_index = m_groups.indexOf(cat);
    if (group_index < 0)
        return current;

    QPair<int, int> pos = cat->positionOf(current);
    int column = pos.first;
    int row = pos.second;
    if (m_currentCursorColumn < 0) {
        m_currentCursorColumn = column;
    }
    switch (cursorAction) {
        case MoveUp: {
            if (row == 0) {
                int prevgroupindex = group_index - 1;
                while (prevgroupindex >= 0) {
                    auto prevgroup = m_groups[prevgroupindex];
                    if (prevgroup->collapsed) {
                        prevgroupindex--;
                        continue;
                    }
                    int newRow = prevgroup->numRows() - 1;
                    int newRowSize = prevgroup->rows[newRow].size();
                    int newColumn = m_currentCursorColumn;
                    if (m_currentCursorColumn >= newRowSize) {
                        newColumn = newRowSize - 1;
                    }
                    return prevgroup->rows[newRow][newColumn];
                }
            } else {
                int newRow = row - 1;
                int newRowSize = cat->rows[newRow].size();
                int newColumn = m_currentCursorColumn;
                if (m_currentCursorColumn >= newRowSize) {
                    newColumn = newRowSize - 1;
                }
                return cat->rows[newRow][newColumn];
            }
            return current;
        }
        case MoveDown: {
            if (row == cat->rows.size() - 1) {
                int nextgroupindex = group_index + 1;
                while (nextgroupindex < m_groups.size()) {
                    auto nextgroup = m_groups[nextgroupindex];
                    if (nextgroup->collapsed) {
                        nextgroupindex++;
                        continue;
                    }
                    int newRowSize = nextgroup->rows[0].size();
                    int newColumn = m_currentCursorColumn;
                    if (m_currentCursorColumn >= newRowSize) {
                        newColumn = newRowSize - 1;
                    }
                    return nextgroup->rows[0][newColumn];
                }
            } else {
                int newRow = row + 1;
                int newRowSize = cat->rows[newRow].size();
                int newColumn = m_currentCursorColumn;
                if (m_currentCursorColumn >= newRowSize) {
                    newColumn = newRowSize - 1;
                }
                return cat->rows[newRow][newColumn];
            }
            return current;
        }
        case MoveLeft: {
            if (column > 0) {
                m_currentCursorColumn = column - 1;
                return cat->rows[row][column - 1];
            }
            // TODO: moving to previous line
            return current;
        }
        case MoveRight: {
            if (column < cat->rows[row].size() - 1) {
                m_currentCursorColumn = column + 1;
                return cat->rows[row][column + 1];
            }
            // TODO: moving to next line
            return current;
        }
        case MoveHome: {
            m_currentCursorColumn = 0;
            return cat->rows[row][0];
        }
        case MoveEnd: {
            auto last = cat->rows[row].size() - 1;
            m_currentCursorColumn = last;
            return cat->rows[row][last];
        }
        default:
            break;
    }
    return current;
}

int InstanceView::horizontalOffset() const
{
    return horizontalScrollBar()->value();
}

int InstanceView::verticalOffset() const
{
    return verticalScrollBar()->value();
}

void InstanceView::scrollContentsBy(int dx, int dy)
{
    scrollDirtyRegion(dx, dy);
    viewport()->scroll(dx, dy);
}

void InstanceView::scrollTo(const QModelIndex& index, ScrollHint hint)
{
    if (!index.isValid())
        return;

    const QRect rect = visualRect(index);
    if (hint == EnsureVisible && viewport()->rect().contains(rect)) {
        viewport()->update(rect);
        return;
    }

    verticalScrollBar()->setValue(verticalScrollToValue(index, rect, hint));
}

int InstanceView::verticalScrollToValue(const QModelIndex& index, const QRect& rect, QListView::ScrollHint hint) const
{
    const QRect area = viewport()->rect();
    const bool above = (hint == QListView::EnsureVisible && rect.top() < area.top());
    const bool below = (hint == QListView::EnsureVisible && rect.bottom() > area.bottom());

    int verticalValue = verticalScrollBar()->value();
    QRect adjusted = rect.adjusted(-spacing(), -spacing(), spacing(), spacing());
    if (hint == QListView::PositionAtTop || above)
        verticalValue += adjusted.top();
    else if (hint == QListView::PositionAtBottom || below)
        verticalValue += qMin(adjusted.top(), adjusted.bottom() - area.height() + 1);
    else if (hint == QListView::PositionAtCenter)
        verticalValue += adjusted.top() - ((area.height() - adjusted.height()) / 2);
    return verticalValue;
}<|MERGE_RESOLUTION|>--- conflicted
+++ resolved
@@ -39,10 +39,7 @@
 #include <QApplication>
 #include <QCache>
 #include <QDrag>
-<<<<<<< HEAD
 #include <QFont>
-=======
->>>>>>> ae793f6c
 #include <QListView>
 #include <QMimeData>
 #include <QMouseEvent>
@@ -51,13 +48,6 @@
 #include <QScrollBar>
 #include <QtMath>
 
-<<<<<<< HEAD
-#include <QDebug>
-#include <cstddef>
-#include "VisualGroup.h"
-#include "ui/themes/ThemeManager.h"
-=======
->>>>>>> ae793f6c
 #include <QDebug>
 #include "VisualGroup.h"
 
