--- conflicted
+++ resolved
@@ -59,28 +59,6 @@
     void setJavaStatus(JavaStatus status);
     void setupUi();
 
-<<<<<<< HEAD
-private: /* data */
-    VersionSelectWidget *m_versionWidget = nullptr;
-    QVBoxLayout *m_verticalLayout = nullptr;
-
-    QLineEdit * m_javaPathTextBox = nullptr;
-    QPushButton * m_javaBrowseBtn = nullptr;
-    QToolButton * m_javaStatusBtn = nullptr;
-    QHBoxLayout *m_horizontalLayout = nullptr;
-
-    QGroupBox *m_memoryGroupBox = nullptr;
-    QGridLayout *m_gridLayout_2 = nullptr;
-    QSpinBox *m_maxMemSpinBox = nullptr;
-    QLabel *m_labelMinMem = nullptr;
-    QLabel *m_labelMaxMem = nullptr;
-    QLabel *m_labelMaxMemIcon = nullptr;
-    QSpinBox *m_minMemSpinBox = nullptr;
-    QLabel *m_labelPermGen = nullptr;
-    QSpinBox *m_permGenSpinBox = nullptr;
-
-    QPushButton *m_javaDownloadBtn = nullptr;
-=======
    private: /* data */
     VersionSelectWidget* m_versionWidget = nullptr;
     QVBoxLayout* m_verticalLayout = nullptr;
@@ -99,7 +77,8 @@
     QSpinBox* m_minMemSpinBox = nullptr;
     QLabel* m_labelPermGen = nullptr;
     QSpinBox* m_permGenSpinBox = nullptr;
->>>>>>> a5e7aedb
+
+    QPushButton* m_javaDownloadBtn = nullptr;
     QIcon goodIcon;
     QIcon yellowIcon;
     QIcon badIcon;
