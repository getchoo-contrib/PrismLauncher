--- conflicted
+++ resolved
@@ -727,12 +727,8 @@
 
 void MainWindow::updatesAllowedChanged(bool allowed)
 {
-<<<<<<< HEAD
     if(!APPLICATION->updaterEnabled())
     {
-=======
-    if (!BuildConfig.UPDATER_ENABLED) {
->>>>>>> 9137721e
         return;
     }
     ui->actionCheckUpdate->setEnabled(allowed);
@@ -1163,12 +1159,8 @@
 
 void MainWindow::checkForUpdates()
 {
-<<<<<<< HEAD
     if(APPLICATION->updaterEnabled())
     {
-=======
-    if (BuildConfig.UPDATER_ENABLED) {
->>>>>>> 9137721e
         APPLICATION->triggerUpdateCheck();
     } else {
         qWarning() << "Updater not set up. Cannot check for updates.";
