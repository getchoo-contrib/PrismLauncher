--- conflicted
+++ resolved
@@ -227,12 +227,8 @@
 
     QString id = m_inst->getManagedPackID();
 
-<<<<<<< HEAD
-    m_fetch_job->addNetAction(Net::ApiDownload::makeByteArray(QString("%1/project/%2/version").arg(BuildConfig.MODRINTH_PROD_URL, id), response));
-=======
     m_fetch_job->addNetAction(
-        Net::Download::makeByteArray(QString("%1/project/%2/version").arg(BuildConfig.MODRINTH_PROD_URL, id), response));
->>>>>>> 9137721e
+        Net::ApiDownload::makeByteArray(QString("%1/project/%2/version").arg(BuildConfig.MODRINTH_PROD_URL, id), response));
 
     QObject::connect(m_fetch_job.get(), &NetJob::succeeded, this, [this, response, id] {
         QJsonParseError parse_error{};
