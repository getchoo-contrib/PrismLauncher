--- conflicted
+++ resolved
@@ -598,31 +598,19 @@
       </attribute>
       <layout class="QVBoxLayout" name="verticalLayout_9">
        <item>
-<<<<<<< HEAD
-        <widget class="QGroupBox" name="modLoaderSettingsGroupBox">
-         <property name="title">
-          <string>Mod loader settings</string>
-=======
         <widget class="QGroupBox" name="legacySettingsGroupBox">
          <property name="title">
           <string>Legacy settings</string>
->>>>>>> 3719ea21
-         </property>
-         <property name="checkable">
-          <bool>true</bool>
-         </property>
-         <property name="checked">
-          <bool>false</bool>
-         </property>
-<<<<<<< HEAD
-         <layout class="QVBoxLayout" name="VerticalLayout_16">
-          <item>
-           <widget class="QCheckBox" name="disableQuiltBeaconCheckBox">
-=======
+         </property>
+         <property name="checkable">
+          <bool>true</bool>
+         </property>
+         <property name="checked">
+          <bool>false</bool>
+         </property>
          <layout class="QVBoxLayout" name="verticalLayout_17">
           <item>
            <widget class="QCheckBox" name="onlineFixes">
->>>>>>> 3719ea21
             <property name="toolTip">
              <string>&lt;html&gt;&lt;head/&gt;&lt;body&gt;&lt;p&gt;Emulates usages of old online services which are no longer operating.&lt;/p&gt;&lt;p&gt;This currently allows modern skins to be used.&lt;/p&gt;&lt;/body&gt;&lt;/html&gt;</string>
             </property>
