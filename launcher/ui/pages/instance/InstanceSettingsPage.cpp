--- conflicted
+++ resolved
@@ -60,18 +60,10 @@
     m_settings = inst->settings();
     ui->setupUi(this);
 
-<<<<<<< HEAD
     // As the signal will (probably) not be triggered once we click edit, let's update it manually instead.
     updateRunningStatus(m_instance->isRunning());
 
-    accountMenu = new QMenu(this);
-    // Use undocumented property... https://stackoverflow.com/questions/7121718/create-a-scrollbar-in-a-submenu-qt
-    accountMenu->setStyleSheet("QMenu { menu-scrollable: 1; }");
-    ui->instanceAccountSelector->setMenu(accountMenu);
-
     connect(m_instance, &BaseInstance::runningStatusChanged, this, &InstanceSettingsPage::updateRunningStatus);
-=======
->>>>>>> a4502f44
     connect(ui->openGlobalJavaSettingsButton, &QCommandLinkButton::clicked, this, &InstanceSettingsPage::globalSettingsButtonClicked);
     connect(APPLICATION, &Application::globalSettingsAboutToOpen, this, &InstanceSettingsPage::applySettings);
     connect(APPLICATION, &Application::globalSettingsClosed, this, &InstanceSettingsPage::loadSettings);
