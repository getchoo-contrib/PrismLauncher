--- conflicted
+++ resolved
@@ -198,26 +198,6 @@
       </attribute>
       <layout class="QVBoxLayout" name="verticalLayout_12">
        <item>
-<<<<<<< HEAD
-        <widget class="QGroupBox" name="modLoaderSettingsGroupBox">
-         <property name="title">
-          <string>Mod loader settings</string>
-         </property>
-         <layout class="QVBoxLayout" name="verticalLayout_13">
-          <item>
-           <widget class="QCheckBox" name="disableQuiltBeaconCheckBox">
-            <property name="toolTip">
-             <string>Disable Quilt loader's beacon for counting monthly active users</string>
-            </property>
-            <property name="text">
-             <string>Disable Quilt Loader Beacon</string>
-            </property>
-           </widget>
-          </item>
-         </layout>
-        </widget>
-       </item>
-       <item>
         <widget class="QGroupBox" name="legacySettingsGroupBox">
          <property name="title">
           <string>Legacy settings</string>
@@ -237,8 +217,6 @@
         </widget>
        </item>
        <item>
-=======
->>>>>>> c01e95b7
         <widget class="QGroupBox" name="nativeLibWorkaroundGroupBox">
          <property name="title">
           <string>Native library workarounds</string>
