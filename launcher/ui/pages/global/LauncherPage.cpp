--- conflicted
+++ resolved
@@ -173,7 +173,6 @@
     }
 }
 
-<<<<<<< HEAD
 void LauncherPage::on_javaDirBrowseBtn_clicked()
 {
     QString raw_dir = QFileDialog::getExistingDirectory(this, tr("Java Folder"), ui->javaDirTextBox->text());
@@ -181,7 +180,9 @@
     if (!raw_dir.isEmpty() && QDir(raw_dir).exists()) {
         QString cooked_dir = FS::NormalizePath(raw_dir);
         ui->javaDirTextBox->setText(cooked_dir);
-=======
+    }
+}
+
 void LauncherPage::on_skinsDirBrowseBtn_clicked()
 {
     QString raw_dir = QFileDialog::getExistingDirectory(this, tr("Skins Folder"), ui->skinsDirTextBox->text());
@@ -190,7 +191,6 @@
     if (!raw_dir.isEmpty() && QDir(raw_dir).exists()) {
         QString cooked_dir = FS::NormalizePath(raw_dir);
         ui->skinsDirTextBox->setText(cooked_dir);
->>>>>>> dc39698c
     }
 }
 
@@ -229,11 +229,8 @@
     s->set("CentralModsDir", ui->modsDirTextBox->text());
     s->set("IconsDir", ui->iconsDirTextBox->text());
     s->set("DownloadsDir", ui->downloadsDirTextBox->text());
-<<<<<<< HEAD
+    s->set("SkinsDir", ui->skinsDirTextBox->text());
     s->set("JavaDir", ui->javaDirTextBox->text());
-=======
-    s->set("SkinsDir", ui->skinsDirTextBox->text());
->>>>>>> dc39698c
     s->set("DownloadsDirWatchRecursive", ui->downloadsDirWatchRecursiveCheckBox->isChecked());
 
     auto sortMode = (InstSortMode)ui->sortingModeGroup->checkedId();
@@ -295,11 +292,8 @@
     ui->modsDirTextBox->setText(s->get("CentralModsDir").toString());
     ui->iconsDirTextBox->setText(s->get("IconsDir").toString());
     ui->downloadsDirTextBox->setText(s->get("DownloadsDir").toString());
-<<<<<<< HEAD
+    ui->skinsDirTextBox->setText(s->get("SkinsDir").toString());
     ui->javaDirTextBox->setText(s->get("JavaDir").toString());
-=======
-    ui->skinsDirTextBox->setText(s->get("SkinsDir").toString());
->>>>>>> dc39698c
     ui->downloadsDirWatchRecursiveCheckBox->setChecked(s->get("DownloadsDirWatchRecursive").toBool());
 
     QString sortMode = s->get("InstSortMode").toString();
