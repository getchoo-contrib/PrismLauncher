--- conflicted
+++ resolved
@@ -118,11 +118,7 @@
             QString("%1search?build=%2&q=%3").arg(BuildConfig.TECHNIC_API_BASE_URL, BuildConfig.TECHNIC_API_BUILD, currentSearchTerm);
         searchMode = List;
     }
-<<<<<<< HEAD
-    netJob->addNetAction(Net::ApiDownload::makeByteArray(QUrl(searchUrl), &response));
-=======
-    netJob->addNetAction(Net::Download::makeByteArray(QUrl(searchUrl), response));
->>>>>>> 1bd778d0
+    netJob->addNetAction(Net::ApiDownload::makeByteArray(QUrl(searchUrl), response));
     jobPtr = netJob;
     jobPtr->start();
     QObject::connect(netJob.get(), &NetJob::succeeded, this, &ListModel::searchRequestFinished);
@@ -259,13 +255,8 @@
     }
 
     MetaEntryPtr entry = APPLICATION->metacache()->resolveEntry("TechnicPacks", QString("logos/%1").arg(logo));
-<<<<<<< HEAD
-    NetJob *job = new NetJob(QString("Technic Icon Download %1").arg(logo), APPLICATION->network());
+    auto job = new NetJob(QString("Technic Icon Download %1").arg(logo), APPLICATION->network());
     job->addNetAction(Net::ApiDownload::makeCached(QUrl(url), entry));
-=======
-    auto job = new NetJob(QString("Technic Icon Download %1").arg(logo), APPLICATION->network());
-    job->addNetAction(Net::Download::makeCached(QUrl(url), entry));
->>>>>>> 1bd778d0
 
     auto fullPath = entry->getFullPath();
 
