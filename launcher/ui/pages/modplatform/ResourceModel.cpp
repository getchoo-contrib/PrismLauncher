--- conflicted
+++ resolved
@@ -226,13 +226,9 @@
                 infoRequestSucceeded(doc, pack, entry);
             };
         if (!callbacks.on_fail)
-<<<<<<< HEAD
-            callbacks.on_fail = [](QString reason) {
-=======
             callbacks.on_fail = [this](QString reason) {
                 if (!s_running_models.constFind(this).value())
                     return;
->>>>>>> c01e95b7
                 QMessageBox::critical(nullptr, tr("Error"), tr("A network error occurred. Could not load project info:%1").arg(reason));
             };
 
