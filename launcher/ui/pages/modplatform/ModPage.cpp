// SPDX-FileCopyrightText: 2023 flowln <flowlnlnln@gmail.com>
//
// SPDX-License-Identifier: GPL-3.0-only AND Apache-2.0
/*
 *  Prism Launcher - Minecraft Launcher
 *  Copyright (C) 2022 Sefa Eyeoglu <contact@scrumplex.net>
 *  Copyright (C) 2022 TheKodeToad <TheKodeToad@proton.me>
 *
 *  This program is free software: you can redistribute it and/or modify
 *  it under the terms of the GNU General Public License as published by
 *  the Free Software Foundation, version 3.
 *
 *  This program is distributed in the hope that it will be useful,
 *  but WITHOUT ANY WARRANTY; without even the implied warranty of
 *  MERCHANTABILITY or FITNESS FOR A PARTICULAR PURPOSE.  See the
 *  GNU General Public License for more details.
 *
 *  You should have received a copy of the GNU General Public License
 *  along with this program.  If not, see <https://www.gnu.org/licenses/>.
 *
 * This file incorporates work covered by the following copyright and
 * permission notice:
 *
 *      Copyright 2013-2021 MultiMC Contributors
 *
 *      Licensed under the Apache License, Version 2.0 (the "License");
 *      you may not use this file except in compliance with the License.
 *      You may obtain a copy of the License at
 *
 *          http://www.apache.org/licenses/LICENSE-2.0
 *
 *      Unless required by applicable law or agreed to in writing, software
 *      distributed under the License is distributed on an "AS IS" BASIS,
 *      WITHOUT WARRANTIES OR CONDITIONS OF ANY KIND, either express or implied.
 *      See the License for the specific language governing permissions and
 *      limitations under the License.
 */

#include "ModPage.h"
#include "ui_ResourcePage.h"

#include <QDesktopServices>
#include <QKeyEvent>
#include <QRegularExpression>

#include <memory>

#include "Application.h"
#include "ResourceDownloadTask.h"

#include "minecraft/MinecraftInstance.h"
#include "minecraft/PackProfile.h"

#include "ui/dialogs/ResourceDownloadDialog.h"

namespace ResourceDownload {

ModPage::ModPage(ModDownloadDialog* dialog, BaseInstance& instance) : ResourcePage(dialog, instance)
{
    connect(m_ui->searchButton, &QPushButton::clicked, this, &ModPage::triggerSearch);
    connect(m_ui->resourceFilterButton, &QPushButton::clicked, this, &ModPage::filterMods);
    connect(m_ui->packView, &QListView::doubleClicked, this, &ModPage::onResourceSelected);
}

void ModPage::setFilterWidget(unique_qobject_ptr<ModFilterWidget>& widget)
{
    if (m_filter_widget)
        disconnect(m_filter_widget.get(), nullptr, nullptr, nullptr);

    m_filter_widget.swap(widget);

    m_ui->gridLayout_3->addWidget(m_filter_widget.get(), 0, 0, 1, m_ui->gridLayout_3->columnCount());

    m_filter_widget->setInstance(&static_cast<MinecraftInstance&>(m_base_instance));
    m_filter = m_filter_widget->getFilter();

    connect(m_filter_widget.get(), &ModFilterWidget::filterChanged, this,
            [&] { m_ui->searchButton->setStyleSheet("text-decoration: underline"); });
    connect(m_filter_widget.get(), &ModFilterWidget::filterUnchanged, this,
            [&] { m_ui->searchButton->setStyleSheet("text-decoration: none"); });
}

/******** Callbacks to events in the UI (set up in the derived classes) ********/

void ModPage::filterMods()
{
    m_filter_widget->setHidden(!m_filter_widget->isHidden());
}

void ModPage::triggerSearch()
{
    auto changed = m_filter_widget->changed();
    m_filter = m_filter_widget->getFilter();

    if (changed) {
        m_ui->packView->clearSelection();
        m_ui->packDescription->clear();
        m_ui->versionSelectionBox->clear();
        updateSelectionButton();
    }

    static_cast<ModModel*>(m_model)->searchWithTerm(getSearchTerm(), m_ui->sortByBox->currentData().toUInt(), changed);
    m_fetch_progress.watch(m_model->activeSearchJob().get());
}

QMap<QString, QString> ModPage::urlHandlers() const
{
    QMap<QString, QString> map;
    map.insert(QRegularExpression::anchoredPattern("(?:www\\.)?modrinth\\.com\\/mod\\/([^\\/]+)\\/?"), "modrinth");
    map.insert(QRegularExpression::anchoredPattern("(?:www\\.)?curseforge\\.com\\/minecraft\\/mc-mods\\/([^\\/]+)\\/?"), "curseforge");
    map.insert(QRegularExpression::anchoredPattern("minecraft\\.curseforge\\.com\\/projects\\/([^\\/]+)\\/?"), "curseforge");
    return map;
}

/******** Make changes to the UI ********/

void ModPage::updateVersionList()
{
    m_ui->versionSelectionBox->clear();
    auto packProfile = (dynamic_cast<MinecraftInstance&>(m_base_instance)).getPackProfile();

    QString mcVersion = packProfile->getComponentVersion("net.minecraft");

    auto current_pack = getCurrentPack();
    for (int i = 0; i < current_pack.versions.size(); i++) {
        auto version = current_pack.versions[i];
        bool valid = false;
        for (auto& mcVer : m_filter->versions) {
            // NOTE: Flame doesn't care about loader, so passing it changes nothing.
            if (validateVersion(version, mcVer.toString(), packProfile->getModLoaders())) {
                valid = true;
                break;
            }
        }

        // Only add the version if it's valid or using the 'Any' filter, but never if the version is opted out
        if ((valid || m_filter->versions.empty()) && !optedOut(version))
            m_ui->versionSelectionBox->addItem(version.version, QVariant(i));
    }
    if (m_ui->versionSelectionBox->count() == 0) {
        m_ui->versionSelectionBox->addItem(tr("No valid version found!"), QVariant(-1));
        m_ui->resourceSelectionButton->setText(tr("Cannot select invalid version :("));
    }

    updateSelectionButton();
}

void ModPage::addResourceToPage(ModPlatform::IndexedPack& pack,
                                ModPlatform::IndexedVersion& version,
                                const std::shared_ptr<ResourceFolderModel> base_model)
{
    bool is_indexed = !APPLICATION->settings()->get("ModMetadataDisabled").toBool();
<<<<<<< HEAD
    m_model->addPack(pack);
    m_parent_dialog->addResource(pack, version, is_indexed);
=======
    m_model->addPack(pack, version, base_model, is_indexed);
>>>>>>> e4449a0b
}

}  // namespace ResourceDownload<|MERGE_RESOLUTION|>--- conflicted
+++ resolved
@@ -150,12 +150,7 @@
                                 const std::shared_ptr<ResourceFolderModel> base_model)
 {
     bool is_indexed = !APPLICATION->settings()->get("ModMetadataDisabled").toBool();
-<<<<<<< HEAD
-    m_model->addPack(pack);
-    m_parent_dialog->addResource(pack, version, is_indexed);
-=======
     m_model->addPack(pack, version, base_model, is_indexed);
->>>>>>> e4449a0b
 }
 
 }  // namespace ResourceDownload