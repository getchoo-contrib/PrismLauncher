--- conflicted
+++ resolved
@@ -83,10 +83,6 @@
     /** Gets the icon at the URL for the given index. If it's not fetched yet, fetch it and update when fisinhed. */
     std::optional<QIcon> getIcon(QModelIndex&, const QUrl&);
 
-<<<<<<< HEAD
-    void addPack(ModPlatform::IndexedPack& add) { m_selected.append(add); }
-    void removePack(QString& rem);
-=======
     void addPack(ModPlatform::IndexedPack& pack,
                  ModPlatform::IndexedVersion& version,
                  const std::shared_ptr<ResourceFolderModel> packs,
@@ -94,7 +90,6 @@
                  QString custom_target_folder = {});
     void removePack(const QString& rem);
     QList<DownloadTaskPtr> selectedPacks() { return m_selected; }
->>>>>>> e4449a0b
 
    protected:
     /** Resets the model's data. */
@@ -140,11 +135,7 @@
     QSet<QUrl> m_failed_icon_actions;
 
     QList<ModPlatform::IndexedPack> m_packs;
-<<<<<<< HEAD
-    QList<ModPlatform::IndexedPack> m_selected;
-=======
     QList<DownloadTaskPtr> m_selected;
->>>>>>> e4449a0b
 
     // HACK: We need this to prevent callbacks from calling the model after it has already been deleted.
     // This leaks a tiny bit of memory per time the user has opened a resource dialog. How to make this better?
