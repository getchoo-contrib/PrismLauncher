--- conflicted
+++ resolved
@@ -56,9 +56,7 @@
 
     [[nodiscard]] auto getSortingMethods() const { return m_api->getSortingMethods(); }
 
-<<<<<<< HEAD
     virtual QVariant getInstalledPackVersion(ModPlatform::IndexedPack::Ptr) const { return {}; }
-=======
     /** Whether the version is opted out or not. Currently only makes sense in CF. */
     virtual bool optedOut(const ModPlatform::IndexedVersion& ver) const
     {
@@ -68,7 +66,6 @@
 
     virtual bool checkFilters(ModPlatform::IndexedPack::Ptr) { return true; }
     virtual bool checkVersionFilters(const ModPlatform::IndexedVersion&);
->>>>>>> 978e9691
 
    public slots:
     void fetchMore(const QModelIndex& parent) override;
