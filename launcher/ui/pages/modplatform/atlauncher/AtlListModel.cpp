/*
 * Copyright 2020-2021 Jamie Mansfield <jmansfield@cadixdev.org>
 *
 * Licensed under the Apache License, Version 2.0 (the "License");
 * you may not use this file except in compliance with the License.
 * You may obtain a copy of the License at
 *
 *     http://www.apache.org/licenses/LICENSE-2.0
 *
 * Unless required by applicable law or agreed to in writing, software
 * distributed under the License is distributed on an "AS IS" BASIS,
 * WITHOUT WARRANTIES OR CONDITIONS OF ANY KIND, either express or implied.
 * See the License for the specific language governing permissions and
 * limitations under the License.
 */

#include "AtlListModel.h"

#include <Application.h>
#include <BuildConfig.h>
#include <Json.h>

#include "net/ApiDownload.h"

namespace Atl {

ListModel::ListModel(QObject* parent) : QAbstractListModel(parent) {}

ListModel::~ListModel() {}

int ListModel::rowCount(const QModelIndex& parent) const
{
    return parent.isValid() ? 0 : modpacks.size();
}

int ListModel::columnCount(const QModelIndex& parent) const
{
    return parent.isValid() ? 0 : 1;
}

QVariant ListModel::data(const QModelIndex& index, int role) const
{
    int pos = index.row();
    if (pos >= modpacks.size() || pos < 0 || !index.isValid()) {
        return QString("INVALID INDEX %1").arg(pos);
    }

    ATLauncher::IndexedPack pack = modpacks.at(pos);
    if (role == Qt::DisplayRole) {
        return pack.name;
    } else if (role == Qt::ToolTipRole) {
        return pack.name;
    } else if (role == Qt::DecorationRole) {
        if (m_logoMap.contains(pack.safeName)) {
            return (m_logoMap.value(pack.safeName));
        }
        auto icon = APPLICATION->getThemedIcon("atlauncher-placeholder");

        auto url = QString(BuildConfig.ATL_DOWNLOAD_SERVER_URL + "launcher/images/%1.png").arg(pack.safeName.toLower());
        ((ListModel*)this)->requestLogo(pack.safeName, url);

        return icon;
    } else if (role == Qt::UserRole) {
        QVariant v;
        v.setValue(pack);
        return v;
    }

    return QVariant();
}

void ListModel::request()
{
    beginResetModel();
    modpacks.clear();
    endResetModel();

    auto netJob = makeShared<NetJob>("Atl::Request", APPLICATION->network());
    auto url = QString(BuildConfig.ATL_DOWNLOAD_SERVER_URL + "launcher/json/packsnew.json");
<<<<<<< HEAD
    netJob->addNetAction(Net::ApiDownload::makeByteArray(QUrl(url), &response));
=======
    netJob->addNetAction(Net::Download::makeByteArray(QUrl(url), response));
>>>>>>> 1bd778d0
    jobPtr = netJob;
    jobPtr->start();

    QObject::connect(netJob.get(), &NetJob::succeeded, this, &ListModel::requestFinished);
    QObject::connect(netJob.get(), &NetJob::failed, this, &ListModel::requestFailed);
}

void ListModel::requestFinished()
{
    jobPtr.reset();

    QJsonParseError parse_error;
    QJsonDocument doc = QJsonDocument::fromJson(*response, &parse_error);
    if (parse_error.error != QJsonParseError::NoError) {
        qWarning() << "Error while parsing JSON response from ATL at " << parse_error.offset << " reason: " << parse_error.errorString();
        qWarning() << *response;
        return;
    }

    QList<ATLauncher::IndexedPack> newList;

    auto packs = doc.array();
    for (auto packRaw : packs) {
        auto packObj = packRaw.toObject();

        ATLauncher::IndexedPack pack;

        try {
            ATLauncher::loadIndexedPack(pack, packObj);
        } catch (const JSONValidationError& e) {
            qDebug() << QString::fromUtf8(*response);
            qWarning() << "Error while reading pack manifest from ATLauncher: " << e.cause();
            return;
        }

        // ignore packs without a published version
        if (pack.versions.length() == 0)
            continue;
        // only display public packs (for now)
        if (pack.type != ATLauncher::PackType::Public)
            continue;
        // ignore "system" packs (Vanilla, Vanilla with Forge, etc)
        if (pack.system)
            continue;

        newList.append(pack);
    }

    beginInsertRows(QModelIndex(), modpacks.size(), modpacks.size() + newList.size() - 1);
    modpacks.append(newList);
    endInsertRows();
}

void ListModel::requestFailed(QString reason)
{
    jobPtr.reset();
}

void ListModel::getLogo(const QString& logo, const QString& logoUrl, LogoCallback callback)
{
    if (m_logoMap.contains(logo)) {
        callback(
            APPLICATION->metacache()->resolveEntry("ATLauncherPacks", QString("logos/%1").arg(logo.section(".", 0, 0)))->getFullPath());
    } else {
        requestLogo(logo, logoUrl);
    }
}

void ListModel::logoFailed(QString logo)
{
    m_failedLogos.append(logo);
    m_loadingLogos.removeAll(logo);
}

void ListModel::logoLoaded(QString logo, QIcon out)
{
    m_loadingLogos.removeAll(logo);
    m_logoMap.insert(logo, out);

    for (int i = 0; i < modpacks.size(); i++) {
        if (modpacks[i].safeName == logo) {
            emit dataChanged(createIndex(i, 0), createIndex(i, 0), { Qt::DecorationRole });
        }
    }
}

void ListModel::requestLogo(QString file, QString url)
{
    if (m_loadingLogos.contains(file) || m_failedLogos.contains(file)) {
        return;
    }

    MetaEntryPtr entry = APPLICATION->metacache()->resolveEntry("ATLauncherPacks", QString("logos/%1").arg(file.section(".", 0, 0)));
<<<<<<< HEAD
    NetJob *job = new NetJob(QString("ATLauncher Icon Download %1").arg(file), APPLICATION->network());
    job->addNetAction(Net::ApiDownload::makeCached(QUrl(url), entry));
=======
    auto job = new NetJob(QString("ATLauncher Icon Download %1").arg(file), APPLICATION->network());
    job->addNetAction(Net::Download::makeCached(QUrl(url), entry));
>>>>>>> 1bd778d0

    auto fullPath = entry->getFullPath();
    QObject::connect(job, &NetJob::succeeded, this, [this, file, fullPath, job] {
        job->deleteLater();
        emit logoLoaded(file, QIcon(fullPath));
        if (waitingCallbacks.contains(file)) {
            waitingCallbacks.value(file)(fullPath);
        }
    });

    QObject::connect(job, &NetJob::failed, this, [this, file, job] {
        job->deleteLater();
        emit logoFailed(file);
    });

    job->start();

    m_loadingLogos.append(file);
}

}  // namespace Atl<|MERGE_RESOLUTION|>--- conflicted
+++ resolved
@@ -77,11 +77,7 @@
 
     auto netJob = makeShared<NetJob>("Atl::Request", APPLICATION->network());
     auto url = QString(BuildConfig.ATL_DOWNLOAD_SERVER_URL + "launcher/json/packsnew.json");
-<<<<<<< HEAD
-    netJob->addNetAction(Net::ApiDownload::makeByteArray(QUrl(url), &response));
-=======
-    netJob->addNetAction(Net::Download::makeByteArray(QUrl(url), response));
->>>>>>> 1bd778d0
+    netJob->addNetAction(Net::ApiDownload::makeByteArray(QUrl(url), response));
     jobPtr = netJob;
     jobPtr->start();
 
@@ -175,13 +171,8 @@
     }
 
     MetaEntryPtr entry = APPLICATION->metacache()->resolveEntry("ATLauncherPacks", QString("logos/%1").arg(file.section(".", 0, 0)));
-<<<<<<< HEAD
-    NetJob *job = new NetJob(QString("ATLauncher Icon Download %1").arg(file), APPLICATION->network());
+    auto job = new NetJob(QString("ATLauncher Icon Download %1").arg(file), APPLICATION->network());
     job->addNetAction(Net::ApiDownload::makeCached(QUrl(url), entry));
-=======
-    auto job = new NetJob(QString("ATLauncher Icon Download %1").arg(file), APPLICATION->network());
-    job->addNetAction(Net::Download::makeCached(QUrl(url), entry));
->>>>>>> 1bd778d0
 
     auto fullPath = entry->getFullPath();
     QObject::connect(job, &NetJob::succeeded, this, [this, file, fullPath, job] {
