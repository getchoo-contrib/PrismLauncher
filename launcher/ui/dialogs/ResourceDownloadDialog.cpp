// SPDX-License-Identifier: GPL-3.0-only
/*
 *  Prism Launcher - Minecraft Launcher
 *  Copyright (C) 2022 Sefa Eyeoglu <contact@scrumplex.net>
 *  Copyright (C) 2022 TheKodeToad <TheKodeToad@proton.me>
 *
 *  This program is free software: you can redistribute it and/or modify
 *  it under the terms of the GNU General Public License as published by
 *  the Free Software Foundation, version 3.
 *
 *  This program is distributed in the hope that it will be useful,
 *  but WITHOUT ANY WARRANTY; without even the implied warranty of
 *  MERCHANTABILITY or FITNESS FOR A PARTICULAR PURPOSE.  See the
 *  GNU General Public License for more details.
 *
 *  You should have received a copy of the GNU General Public License
 *  along with this program.  If not, see <https://www.gnu.org/licenses/>.
 */

#include "ResourceDownloadDialog.h"
#include <QEventLoop>
#include <QList>

#include <QPushButton>
#include <algorithm>
#include <memory>

#include "Application.h"
#include "ResourceDownloadTask.h"

#include "minecraft/mod/ModFolderModel.h"
#include "minecraft/mod/ResourcePackFolderModel.h"
#include "minecraft/mod/ShaderPackFolderModel.h"
#include "minecraft/mod/TexturePackFolderModel.h"

#include "minecraft/mod/tasks/GetModDependenciesTask.h"
#include "modplatform/ModIndex.h"
#include "ui/dialogs/CustomMessageBox.h"
#include "ui/dialogs/ProgressDialog.h"
#include "ui/dialogs/ReviewMessageBox.h"

#include "ui/pages/modplatform/ResourcePage.h"

#include "ui/pages/modplatform/flame/FlameResourcePages.h"
#include "ui/pages/modplatform/modrinth/ModrinthResourcePages.h"

#include "ui/widgets/PageContainer.h"

namespace ResourceDownload {

ResourceDownloadDialog::ResourceDownloadDialog(QWidget* parent, const std::shared_ptr<ResourceFolderModel> base_model)
    : QDialog(parent)
    , m_base_model(base_model)
    , m_buttons(QDialogButtonBox::Help | QDialogButtonBox::Ok | QDialogButtonBox::Cancel)
    , m_vertical_layout(this)
{
    setObjectName(QStringLiteral("ResourceDownloadDialog"));

    resize(std::max(0.5 * parent->width(), 400.0), std::max(0.75 * parent->height(), 400.0));

    setWindowIcon(APPLICATION->getThemedIcon("new"));

    // Bonk Qt over its stupid head and make sure it understands which button is the default one...
    // See: https://stackoverflow.com/questions/24556831/qbuttonbox-set-default-button
    auto OkButton = m_buttons.button(QDialogButtonBox::Ok);
    OkButton->setEnabled(false);
    OkButton->setDefault(true);
    OkButton->setAutoDefault(true);
    OkButton->setText(tr("Review and confirm"));
    OkButton->setShortcut(tr("Ctrl+Return"));

    auto CancelButton = m_buttons.button(QDialogButtonBox::Cancel);
    CancelButton->setDefault(false);
    CancelButton->setAutoDefault(false);

    auto HelpButton = m_buttons.button(QDialogButtonBox::Help);
    HelpButton->setDefault(false);
    HelpButton->setAutoDefault(false);

    setWindowModality(Qt::WindowModal);
}

void ResourceDownloadDialog::accept()
{
    if (!geometrySaveKey().isEmpty())
        APPLICATION->settings()->set(geometrySaveKey(), saveGeometry().toBase64());

    QDialog::accept();
}

void ResourceDownloadDialog::reject()
{
    if (!geometrySaveKey().isEmpty())
        APPLICATION->settings()->set(geometrySaveKey(), saveGeometry().toBase64());

    QDialog::reject();
}

// NOTE: We can't have this in the ctor because PageContainer calls a virtual function, and so
// won't work with subclasses if we put it in this ctor.
void ResourceDownloadDialog::initializeContainer()
{
    m_container = new PageContainer(this);
    m_container->setSizePolicy(QSizePolicy::Policy::Preferred, QSizePolicy::Policy::Expanding);
    m_container->layout()->setContentsMargins(0, 0, 0, 0);
    m_vertical_layout.addWidget(m_container);

    m_container->addButtons(&m_buttons);

    connect(m_container, &PageContainer::selectedPageChanged, this, &ResourceDownloadDialog::selectedPageChanged);
}

void ResourceDownloadDialog::connectButtons()
{
    auto OkButton = m_buttons.button(QDialogButtonBox::Ok);
    OkButton->setToolTip(
        tr("Opens a new popup to review your selected %1 and confirm your selection. Shortcut: Ctrl+Return").arg(resourcesString()));
    connect(OkButton, &QPushButton::clicked, this, &ResourceDownloadDialog::confirm);

    auto CancelButton = m_buttons.button(QDialogButtonBox::Cancel);
    connect(CancelButton, &QPushButton::clicked, this, &ResourceDownloadDialog::reject);

    auto HelpButton = m_buttons.button(QDialogButtonBox::Help);
    connect(HelpButton, &QPushButton::clicked, m_container, &PageContainer::help);
}

static ModPlatform::ProviderCapabilities ProviderCaps;

void ResourceDownloadDialog::confirm()
{
    auto confirm_dialog = ReviewMessageBox::create(this, tr("Confirm %1 to download").arg(resourcesString()));
    confirm_dialog->retranslateUi(resourcesString());

    if (auto task = getModDependenciesTask(); task) {
        connect(task.get(), &Task::failed, this,
                [&](QString reason) { CustomMessageBox::selectable(this, tr("Error"), reason, QMessageBox::Critical)->exec(); });

        connect(task.get(), &Task::succeeded, this, [&]() {
            QStringList warnings = task->warnings();
            if (warnings.count()) {
                CustomMessageBox::selectable(this, tr("Warnings"), warnings.join('\n'), QMessageBox::Warning)->exec();
            }
        });

        // Check for updates
        ProgressDialog progress_dialog(this);
        progress_dialog.setSkipButton(true, tr("Abort"));
        progress_dialog.setWindowTitle(tr("Checking for dependencies..."));
        auto ret = progress_dialog.execWithTask(task.get());

        // If the dialog was skipped / some download error happened
        if (ret == QDialog::DialogCode::Rejected) {
            QMetaObject::invokeMethod(this, "reject", Qt::QueuedConnection);
            return;
        } else
            for (auto dep : task->getDependecies()) {
                addResource(dep->pack, dep->version, true);
            }
    }

    auto keys = m_selected.keys();
    keys.sort(Qt::CaseInsensitive);
    for (auto& task : keys) {
        auto selected = m_selected.constFind(task).value();
        confirm_dialog->appendResource(
            { task, selected->getFilename(), selected->getCustomPath(), ProviderCaps.name(selected->getProvider()) });
    }

    if (confirm_dialog->exec()) {
        auto deselected = confirm_dialog->deselectedResources();
        for (auto name : deselected) {
            m_selected.remove(name);
        }

        this->accept();
    }
}

bool ResourceDownloadDialog::selectPage(QString pageId)
{
    return m_container->selectPage(pageId);
}

ResourcePage* ResourceDownloadDialog::getSelectedPage()
{
    return m_selectedPage;
}

void ResourceDownloadDialog::addResource(ModPlatform::IndexedPack& pack, ModPlatform::IndexedVersion& ver, bool is_indexed)
{
    removeResource(pack, ver);

    ver.is_currently_selected = true;
    m_selected.insert(pack.name, makeShared<ResourceDownloadTask>(pack, ver, getBaseModel(), is_indexed));

    m_buttons.button(QDialogButtonBox::Ok)->setEnabled(!m_selected.isEmpty());
}

void ResourceDownloadDialog::removeResource(ModPlatform::IndexedPack& pack, ModPlatform::IndexedVersion& ver)
{
<<<<<<< HEAD
    if (auto selected_task_it = m_selected.find(pack.name); selected_task_it != m_selected.end()) {
        auto selected_task = *selected_task_it;
        auto old_version_id = selected_task->getVersionID();
        if (selected_task->getProvider() != pack.provider)  // If the pack name matches but they are different providers search for the
                                                            // old one(in the actual pack) and deselect it.
            getVersionWithID(selected_task->getPack(), old_version_id).is_currently_selected = false;
        else if (ver.fileId != old_version_id)  // If the new and old version IDs don't match, search for the old one and deselect it.
            getVersionWithID(pack, old_version_id).is_currently_selected = false;
    }
=======
    dynamic_cast<ResourcePage*>(m_container->getPage(Modrinth::id()))->removeResourceFromPage(pack.name);
    dynamic_cast<ResourcePage*>(m_container->getPage(Flame::id()))->removeResourceFromPage(pack.name);
>>>>>>> 460e8320

    // Deselect the new version too, since all versions of that pack got removed.
    ver.is_currently_selected = false;

    m_selected.remove(pack.name);

    m_buttons.button(QDialogButtonBox::Ok)->setEnabled(!m_selected.isEmpty());
}

const QList<ResourceDownloadDialog::DownloadTaskPtr> ResourceDownloadDialog::getTasks()
{
    return m_selected.values();
}

void ResourceDownloadDialog::selectedPageChanged(BasePage* previous, BasePage* selected)
{
    auto* prev_page = dynamic_cast<ResourcePage*>(previous);
    if (!prev_page) {
        qCritical() << "Page '" << previous->displayName() << "' in ResourceDownloadDialog is not a ResourcePage!";
        return;
    }

    m_selectedPage = dynamic_cast<ResourcePage*>(selected);
    if (!m_selectedPage) {
        qCritical() << "Page '" << selected->displayName() << "' in ResourceDownloadDialog is not a ResourcePage!";
        return;
    }

    // Same effect as having a global search bar
    m_selectedPage->setSearchTerm(prev_page->getSearchTerm());
}

ModDownloadDialog::ModDownloadDialog(QWidget* parent, const std::shared_ptr<ModFolderModel>& mods, BaseInstance* instance)
    : ResourceDownloadDialog(parent, mods), m_instance(instance)
{
    setWindowTitle(dialogTitle());

    initializeContainer();
    connectButtons();

    if (!geometrySaveKey().isEmpty())
        restoreGeometry(QByteArray::fromBase64(APPLICATION->settings()->get(geometrySaveKey()).toByteArray()));
}

QList<BasePage*> ModDownloadDialog::getPages()
{
    QList<BasePage*> pages;

    pages.append(ModrinthModPage::create(this, *m_instance));
    if (APPLICATION->capabilities() & Application::SupportsFlame)
        pages.append(FlameModPage::create(this, *m_instance));

    m_selectedPage = dynamic_cast<ModPage*>(pages[0]);

    return pages;
}

GetModDependenciesTask::Ptr ModDownloadDialog::getModDependenciesTask()
{
    if (auto model = dynamic_cast<ModFolderModel*>(getBaseModel().get()); model) {
        auto keys = m_selected.keys();
        QList<std::shared_ptr<GetModDependenciesTask::PackDependecny>> selectedVers;
        for (auto& task : keys) {
            auto selected = m_selected.constFind(task).value();
            selectedVers.append(std::make_shared<GetModDependenciesTask::PackDependecny>(selected->getPack(), selected->getVersion()));
        }

        return makeShared<GetModDependenciesTask>(this, m_instance, model, selectedVers);
    }
    return nullptr;
};

ResourcePackDownloadDialog::ResourcePackDownloadDialog(QWidget* parent,
                                                       const std::shared_ptr<ResourcePackFolderModel>& resource_packs,
                                                       BaseInstance* instance)
    : ResourceDownloadDialog(parent, resource_packs), m_instance(instance)
{
    setWindowTitle(dialogTitle());

    initializeContainer();
    connectButtons();

    if (!geometrySaveKey().isEmpty())
        restoreGeometry(QByteArray::fromBase64(APPLICATION->settings()->get(geometrySaveKey()).toByteArray()));
}

QList<BasePage*> ResourcePackDownloadDialog::getPages()
{
    QList<BasePage*> pages;

    pages.append(ModrinthResourcePackPage::create(this, *m_instance));
    if (APPLICATION->capabilities() & Application::SupportsFlame)
        pages.append(FlameResourcePackPage::create(this, *m_instance));

    return pages;
}

TexturePackDownloadDialog::TexturePackDownloadDialog(QWidget* parent,
                                                     const std::shared_ptr<TexturePackFolderModel>& resource_packs,
                                                     BaseInstance* instance)
    : ResourceDownloadDialog(parent, resource_packs), m_instance(instance)
{
    setWindowTitle(dialogTitle());

    initializeContainer();
    connectButtons();

    if (!geometrySaveKey().isEmpty())
        restoreGeometry(QByteArray::fromBase64(APPLICATION->settings()->get(geometrySaveKey()).toByteArray()));
}

QList<BasePage*> TexturePackDownloadDialog::getPages()
{
    QList<BasePage*> pages;

    pages.append(ModrinthTexturePackPage::create(this, *m_instance));
    if (APPLICATION->capabilities() & Application::SupportsFlame)
        pages.append(FlameTexturePackPage::create(this, *m_instance));

    return pages;
}

ShaderPackDownloadDialog::ShaderPackDownloadDialog(QWidget* parent,
                                                   const std::shared_ptr<ShaderPackFolderModel>& shaders,
                                                   BaseInstance* instance)
    : ResourceDownloadDialog(parent, shaders), m_instance(instance)
{
    setWindowTitle(dialogTitle());

    initializeContainer();
    connectButtons();

    if (!geometrySaveKey().isEmpty())
        restoreGeometry(QByteArray::fromBase64(APPLICATION->settings()->get(geometrySaveKey()).toByteArray()));
}

QList<BasePage*> ShaderPackDownloadDialog::getPages()
{
    QList<BasePage*> pages;

    pages.append(ModrinthShaderPackPage::create(this, *m_instance));

    return pages;
}

}  // namespace ResourceDownload<|MERGE_RESOLUTION|>--- conflicted
+++ resolved
@@ -198,20 +198,8 @@
 
 void ResourceDownloadDialog::removeResource(ModPlatform::IndexedPack& pack, ModPlatform::IndexedVersion& ver)
 {
-<<<<<<< HEAD
-    if (auto selected_task_it = m_selected.find(pack.name); selected_task_it != m_selected.end()) {
-        auto selected_task = *selected_task_it;
-        auto old_version_id = selected_task->getVersionID();
-        if (selected_task->getProvider() != pack.provider)  // If the pack name matches but they are different providers search for the
-                                                            // old one(in the actual pack) and deselect it.
-            getVersionWithID(selected_task->getPack(), old_version_id).is_currently_selected = false;
-        else if (ver.fileId != old_version_id)  // If the new and old version IDs don't match, search for the old one and deselect it.
-            getVersionWithID(pack, old_version_id).is_currently_selected = false;
-    }
-=======
     dynamic_cast<ResourcePage*>(m_container->getPage(Modrinth::id()))->removeResourceFromPage(pack.name);
     dynamic_cast<ResourcePage*>(m_container->getPage(Flame::id()))->removeResourceFromPage(pack.name);
->>>>>>> 460e8320
 
     // Deselect the new version too, since all versions of that pack got removed.
     ver.is_currently_selected = false;
