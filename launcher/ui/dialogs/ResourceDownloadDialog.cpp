--- conflicted
+++ resolved
@@ -23,10 +23,6 @@
 
 #include <QPushButton>
 #include <algorithm>
-<<<<<<< HEAD
-#include <memory>
-=======
->>>>>>> e4449a0b
 
 #include "Application.h"
 #include "ResourceDownloadTask.h"
@@ -129,14 +125,12 @@
 
 static ModPlatform::ProviderCapabilities ProviderCaps;
 
-QStringList ResourceDownloadDialog::getReqiredBy(QList<QVariant> req_by)
-{
-<<<<<<< HEAD
+QStringList getReqiredBy(QList<ResourceDownloadDialog::DownloadTaskPtr> tasks, QList<QVariant> req_by)
+{
     auto req = QStringList();
-    auto keys = m_selected.keys();
     for (auto r : req_by) {
-        for (auto& task : keys) {
-            auto selected = m_selected.constFind(task).value()->getPack();
+        for (auto& task : tasks) {
+            auto selected = task->getPack();
             if (selected.addonId == r) {
                 req.append(selected.name);
                 break;
@@ -145,19 +139,12 @@
     }
     return req;
 }
-=======
-    auto selected = getTasks();
-    std::sort(selected.begin(), selected.end(), [](const DownloadTaskPtr& a, const DownloadTaskPtr& b) {
-        return QString::compare(a->getName(), b->getName(), Qt::CaseInsensitive) < 0;
-    });
->>>>>>> e4449a0b
 
 void ResourceDownloadDialog::confirm()
 {
     auto confirm_dialog = ReviewMessageBox::create(this, tr("Confirm %1 to download").arg(resourcesString()));
     confirm_dialog->retranslateUi(resourcesString());
 
-<<<<<<< HEAD
     if (auto task = getModDependenciesTask(); task) {
         connect(task.get(), &Task::failed, this,
                 [&](QString reason) { CustomMessageBox::selectable(this, tr("Error"), reason, QMessageBox::Critical)->exec(); });
@@ -181,21 +168,17 @@
             return;
         } else
             for (auto dep : task->getDependecies()) {
-                addResource(dep->pack, dep->version, true);
+                addResource(dep->pack, dep->version);
             }
     }
 
-    auto keys = m_selected.keys();
-    keys.sort(Qt::CaseInsensitive);
-    for (auto& task : keys) {
-        auto selected = m_selected.constFind(task).value();
-        auto required_by = getReqiredBy(selected->getVersion().required_by);
-        confirm_dialog->appendResource(
-            { task, selected->getFilename(), selected->getCustomPath(), ProviderCaps.name(selected->getProvider()), required_by });
-=======
+    auto selected = getTasks();
+    std::sort(selected.begin(), selected.end(), [](const DownloadTaskPtr& a, const DownloadTaskPtr& b) {
+        return QString::compare(a->getName(), b->getName(), Qt::CaseInsensitive) < 0;
+    });
     for (auto& task : selected) {
-        confirm_dialog->appendResource({ task->getName(), task->getFilename(), task->getCustomPath() });
->>>>>>> e4449a0b
+        confirm_dialog->appendResource({ task->getName(), task->getFilename(), task->getCustomPath(),
+                                         ProviderCaps.name(task->getProvider()), getReqiredBy(selected, task->getVersion().required_by) });
     }
 
     if (confirm_dialog->exec()) {
@@ -227,19 +210,6 @@
     setButtonStatus();
 }
 
-<<<<<<< HEAD
-void ResourceDownloadDialog::removeResource(ModPlatform::IndexedPack& pack, ModPlatform::IndexedVersion& ver)
-{
-    dynamic_cast<ResourcePage*>(m_container->getPage(Modrinth::id()))->removeResourceFromPage(pack.name);
-    dynamic_cast<ResourcePage*>(m_container->getPage(Flame::id()))->removeResourceFromPage(pack.name);
-
-    // Deselect the new version too, since all versions of that pack got removed.
-    ver.is_currently_selected = false;
-
-    m_selected.remove(pack.name);
-
-    m_buttons.button(QDialogButtonBox::Ok)->setEnabled(!m_selected.isEmpty());
-=======
 void ResourceDownloadDialog::removeResource(const QString& pack_name)
 {
     for (auto page : m_container->getPages()) {
@@ -256,7 +226,6 @@
         selected = selected || res->hasSelectedPacks();
     }
     m_buttons.button(QDialogButtonBox::Ok)->setEnabled(selected);
->>>>>>> e4449a0b
 }
 
 const QList<ResourceDownloadDialog::DownloadTaskPtr> ResourceDownloadDialog::getTasks()
@@ -312,14 +281,11 @@
     return pages;
 }
 
-<<<<<<< HEAD
 GetModDependenciesTask::Ptr ModDownloadDialog::getModDependenciesTask()
 {
     if (auto model = dynamic_cast<ModFolderModel*>(getBaseModel().get()); model) {
-        auto keys = m_selected.keys();
         QList<std::shared_ptr<GetModDependenciesTask::PackDependency>> selectedVers;
-        for (auto& task : keys) {
-            auto selected = m_selected.constFind(task).value();
+        for (auto& selected : getTasks()) {
             selectedVers.append(std::make_shared<GetModDependenciesTask::PackDependency>(selected->getPack(), selected->getVersion()));
         }
 
@@ -328,8 +294,6 @@
     return nullptr;
 };
 
-=======
->>>>>>> e4449a0b
 ResourcePackDownloadDialog::ResourcePackDownloadDialog(QWidget* parent,
                                                        const std::shared_ptr<ResourcePackFolderModel>& resource_packs,
                                                        BaseInstance* instance)
