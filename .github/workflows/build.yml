--- conflicted
+++ resolved
@@ -478,14 +478,11 @@
           GPG_PRIVATE_KEY: ${{ secrets.GPG_PRIVATE_KEY }}
         run: |
           cmake --install ${{ env.BUILD_DIR }} --prefix ${{ env.INSTALL_APPIMAGE_DIR }}/usr
-<<<<<<< HEAD
-
-          export OUTPUT="PrismLauncher-Linux-x86_64.AppImage"
-=======
+
           mv ${{ env.INSTALL_APPIMAGE_DIR }}/usr/share/metainfo/org.prismlauncher.PrismLauncher.metainfo.xml ${{ env.INSTALL_APPIMAGE_DIR }}/usr/share/metainfo/org.prismlauncher.PrismLauncher.appdata.xml
           export "NO_APPSTREAM=1" # we have to skip appstream checking because appstream on ubuntu 20.04 is outdated
-          export OUTPUT="PrismLauncher-${{ runner.os }}-${{ env.VERSION }}-${{ inputs.build_type }}-x86_64.AppImage"
->>>>>>> af6bf117
+
+          export OUTPUT="PrismLauncher-Linux-x86_64.AppImage"
 
           chmod +x linuxdeploy-*.AppImage
 
