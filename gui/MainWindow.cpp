--- conflicted
+++ resolved
@@ -1373,73 +1373,9 @@
 		selectionBad();
 		return;
 	}
-<<<<<<< HEAD
 	QString id = current.data(InstanceList::InstanceIDRole).toString();
 	m_selectedInstance = MMC->instances()->getInstanceById(id);
 	if ( m_selectedInstance )
-=======
-
-	if (m_selectedInstance->versionIsCustom())
-	{
-		auto result = CustomMessageBox::selectable(
-			this, tr("Are you sure?"),
-			tr("This will remove any library/version customization you did previously. "
-			   "This includes things like Forge install and similar."),
-			QMessageBox::Warning, QMessageBox::Ok | QMessageBox::Abort,
-			QMessageBox::Abort)->exec();
-
-		if (result != QMessageBox::Ok)
-			return;
-	}
-	m_selectedInstance->setIntendedVersionId(vselect.selectedVersion()->descriptor());
-
-	auto updateTask = m_selectedInstance->doUpdate();
-	if (!updateTask)
-	{
-		return;
-	}
-	ProgressDialog tDialog(this);
-	connect(updateTask.get(), SIGNAL(failed(QString)), SLOT(onGameUpdateError(QString)));
-	tDialog.exec(updateTask.get());
-}
-
-void MainWindow::on_actionChangeInstLWJGLVersion_triggered()
-{
-	if (!m_selectedInstance)
-		return;
-
-	LWJGLSelectDialog lselect(this);
-	lselect.exec();
-	if (lselect.result() == QDialog::Accepted)
-	{
-		auto ptr = std::dynamic_pointer_cast<LegacyInstance>(m_selectedInstance);
-		if (ptr)
-			ptr->setLWJGLVersion(lselect.selectedVersion());
-	}
-}
-
-void MainWindow::on_actionInstanceSettings_triggered()
-{
-	if (view->selectionModel()->selectedIndexes().count() < 1)
-		return;
-
-	InstanceSettings settings(&m_selectedInstance->settings(), this);
-	settings.setWindowTitle(tr("Instance settings"));
-	settings.exec();
-}
-
-void MainWindow::instanceChanged(const QModelIndex &current, const QModelIndex &previous)
-{
-	if (!current.isValid())
-	{
-		selectionBad();
-		MMC->settings()->set("SelectedInstance", QString());
-		return;
-	}
-	QString id = current.data(InstanceList::InstanceIDRole).toString();
-	m_selectedInstance = MMC->instances()->getInstanceById(id);
-	if (m_selectedInstance)
->>>>>>> 7f407384
 	{
 		ui->instanceToolBar->setEnabled(m_selectedInstance->canLaunch());
 		renameButton->setText(m_selectedInstance->name());
@@ -1452,13 +1388,8 @@
 	}
 	else
 	{
-<<<<<<< HEAD
 		MMC->settings()->set("SelectedInstance", QString());
 		selectionBad();
-=======
-		selectionBad();
-		MMC->settings()->set("SelectedInstance", QString());
->>>>>>> 7f407384
 		return;
 	}
 }
@@ -1600,5 +1531,4 @@
 		CustomMessageBox::selectable(this, tr("Done uploading!"), dialog.message(),
 									 QMessageBox::Information)->exec();
 	}
-}
-
+}